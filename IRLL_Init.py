import numpy as np

import time
import os
import h5py
from tkinter import filedialog
from tkinter import Tk
import nlinvns_maier as nlinvns

import Model_Reco as Model_Reco
import Model_Reco_old as Model_Reco_Tikh

from pynfft.nfft import NFFT

import IRLL_Model_new as IRLL_Model

DTYPE = np.complex64
np.seterr(divide='ignore', invalid='ignore')

os.system("taskset -p 0xff %d" % os.getpid())

################################################################################
### Select input file ##########################################################
################################################################################

root = Tk()
root.withdraw()
root.update()
file = filedialog.askopenfilename()
root.destroy()

name = file.split('/')[-1]
file = h5py.File(file)

################################################################################
### Check if file contains all necessary information ###########################
################################################################################
test_data = ['dcf', 'fa_corr', 'imag_dat', 'imag_traj', 'real_dat',
             'real_traj']
test_attributes = ['image_dimensions', 'tau', 'gradient_delay',
                   'flip_angle(s)', 'time_per_slice']

for datasets in test_data:
  if not (datasets in list(file.keys())):
    file.close()
    raise NameError("Error: '" + datasets +
                    "' data was not provided/wrongly named!")
for attributes in test_attributes:
  if not (attributes in list(file.attrs)):
    file.close()
    raise NameError("Error: '" + attributes +
                    "' was not provided/wrongly named as an attribute!")

################################################################################
### Read Data ##################################################################
################################################################################

data = file['real_dat'][()].astype(DTYPE) +\
       1j*file['imag_dat'][()].astype(DTYPE)

traj = file['real_traj'][()].astype(DTYPE) + \
       1j*file['imag_traj'][()].astype(DTYPE)

dcf = file['dcf'][()].astype(DTYPE)

dimX, dimY, NSlice = (file.attrs['image_dimensions']).astype(int)

############### Set number of Slices ###########################################
reco_Slices = 3
os_slices = 20
class struct:
    pass


par = struct()

################################################################################
### FA correction ##############################################################
################################################################################

par.fa_corr = file['fa_corr'][()].astype(DTYPE)

################################################################################
### Pick slices for reconstruction #############################################
################################################################################

data = data[None,:,int(NSlice/2)-\
            int(np.ceil(reco_Slices/2)):int(NSlice/2)+\
            int(np.floor(reco_Slices/2)),:,:]

  
par.fa_corr = np.flip(par.fa_corr,axis=0)[int((NSlice-os_slices)/2)-\
            int(np.ceil(reco_Slices/2)):int((NSlice-os_slices)/2)+\
            int(np.floor(reco_Slices/2)),:,:]

[NScan,NC,NSlice,Nproj, N] = data.shape

################################################################################
### Set sequence related parameters ############################################
################################################################################

par.tau         = file.attrs['tau']
par.td          = file.attrs['gradient_delay']
par.NC          = NC
par.dimY        = dimY
par.dimX        = dimX
par.fa          = file.attrs['flip_angle(s)']/180*np.pi
par.NSlice      = NSlice
par.NScan       = NScan
par.N = N
par.Nproj = Nproj

par.unknowns_TGV = 2
par.unknowns_H1 = 0
par.unknowns = 2


################################################################################
### Estimate coil sensitivities ################################################
################################################################################

nlinvNewtonSteps = 10
nlinvRealConstr  = False

traj_coil = np.reshape(traj,(NScan*Nproj,N))
coil_plan = NFFT((dimY,dimX),NScan*Nproj*N)
coil_plan.x = np.transpose(np.array([np.imag(traj_coil.flatten()),\
                                     np.real(traj_coil.flatten())]))
coil_plan.precompute()

par.C = np.zeros((NC,NSlice,dimY,dimX), dtype=DTYPE)
par.phase_map = np.zeros((NSlice,dimY,dimX), dtype=DTYPE)
for i in range(0,(NSlice)):
  print('deriving M(TI(1)) and coil profiles')


  ##### RADIAL PART
  combinedData = np.transpose(data[:,:,i,:,:],(1,0,2,3))
  combinedData = np.reshape(combinedData,(NC,NScan*Nproj,N))
  coilData = np.zeros((NC,dimY,dimX),dtype=DTYPE)
  for j in range(NC):
      coil_plan.f = combinedData[j,:,:]*np.repeat(np.sqrt(dcf),NScan,axis=0)
      coilData[j,:,:] = coil_plan.adjoint()

  combinedData = np.fft.fft2(coilData,norm=None)/np.sqrt(dimX*dimY)

  nlinvout = nlinvns.nlinvns(combinedData, nlinvNewtonSteps,
                     True, nlinvRealConstr)

  # coil sensitivities are stored in par.C
  par.C[:,i,:,:] = nlinvout[2:,-1,:,:]

  if not nlinvRealConstr:
    par.phase_map[i,:,:] = np.exp(1j * np.angle(nlinvout[0,-1,:,:]))
    par.C[:,i,:,:] = par.C[:,i,:,:]* np.exp(1j * np.angle(nlinvout[1,-1,:,:]))

    # standardize coil sensitivity profiles
sumSqrC = np.sqrt(np.sum((par.C * np.conj(par.C)),0)) #4, 9, 128, 128
if NC == 1:
  par.C = sumSqrC
else:
  par.C = par.C / np.tile(sumSqrC, (NC,1,1,1))

################################################################################
### Reorder acquired Spokes   ##################################################
################################################################################

data = data*np.sqrt(dcf)


Nproj_new = 8

NScan = np.floor_divide(Nproj,Nproj_new)
Nproj_measured = Nproj
Nproj = Nproj_new

par.Nproj = Nproj
par.NScan = NScan

data = np.transpose(np.reshape(data[:,:,:,:Nproj*NScan,:],\
                               (NC,NSlice,NScan,Nproj,N)),(2,0,1,3,4))
traj =np.reshape(traj[:Nproj*NScan,:],(NScan,Nproj,N))
dcf = dcf[:Nproj,:]

################################################################################
### Calcualte wait time   ######################################################
################################################################################
par.TR = file.attrs['time_per_slice']-(par.tau*Nproj_measured+par.td)

################################################################################
### Standardize data norm ######################################################
################################################################################

#### Close File after everything was read
file.close()

dscale = np.sqrt(NSlice)*DTYPE(1)/(np.linalg.norm(data.flatten()))
par.dscale = dscale


################################################################################
### generate nFFT for radial cases #############################################
################################################################################

def nfft(NScan,NC,dimX,dimY,N,Nproj,traj):
  plan = []
  traj_x = np.imag(traj)
  traj_y = np.real(traj)
  for i in range(NScan):
      plan.append([])
      points = np.transpose(np.array([traj_x[i,:,:].flatten(),\
                                      traj_y[i,:,:].flatten()]))
      for j in range(NC):
          plan[i].append(NFFT([dimX,dimY],N*Nproj))
          plan[i][j].x = points
          plan[i][j].precompute()

  return plan

def nFT(x,plan,dcf,NScan,NC,NSlice,Nproj,N,dimX):
  siz = np.shape(x)
  result = np.zeros((NScan,NC,NSlice,Nproj*N),dtype=DTYPE)
  for i in range(siz[0]):
    for j in range(siz[1]):
      for k in range(siz[2]):
        plan[i][j].f_hat = x[i,j,k,:,:]/dimX
        result[i,j,k,:] = plan[i][j].trafo()*np.sqrt(dcf).flatten()

  return result


def nFTH(x,plan,dcf,NScan,NC,NSlice,dimY,dimX):
  siz = np.shape(x)
  result = np.zeros((NScan,NC,NSlice,dimY,dimX),dtype=DTYPE)
  for i in range(siz[0]):
    for j in range(siz[1]):
      for k in range(siz[2]):
        plan[i][j].f = x[i,j,k,:,:]*np.sqrt(dcf)
        result[i,j,k,:,:] = plan[i][j].adjoint()

  return result/dimX


plan = nfft(NScan,NC,dimX,dimY,N,Nproj,traj)

data = data* dscale

images= (np.sum(nFTH(data,plan,dcf*N*(np.pi/(4*Nproj)),NScan,NC,NSlice,\
                     dimY,dimX)*(np.conj(par.C)),axis = 1))



################################################################################
### Init forward model and initial guess #######################################
################################################################################
model = IRLL_Model.IRLL_Model(par.fa,par.fa_corr,par.TR,par.tau,par.td,\
                              NScan,NSlice,dimY,dimX,Nproj,Nproj_measured)



par.U = np.ones((data).shape, dtype=bool)
par.U[abs(data) == 0] = False
################################################################################
### IRGN - TGV Reco ############################################################
################################################################################


opt = Model_Reco.Model_Reco(par)

opt.par = par
opt.data =  data
opt.images = images
opt.nfftplan = plan
opt.dcf = np.sqrt(dcf)
opt.dcf_flat = np.sqrt(dcf).flatten()
opt.model = model
opt.traj = traj

################################################################################
#IRGN Params
irgn_par = struct()
irgn_par.start_iters = 10
irgn_par.max_iters = 1000
irgn_par.max_GN_it = 10
irgn_par.lambd = 1e2
irgn_par.gamma = 1e-3   #### 5e-2   5e-3 phantom ##### brain 1e-3
<<<<<<< HEAD
irgn_par.delta = 1e2  #### 8spk in-vivo 5e2
=======
irgn_par.delta = 1e4  #### 8spk in-vivo 5e2
>>>>>>> feaf9045
irgn_par.omega = 1e-10
irgn_par.display_iterations = True

opt.irgn_par = irgn_par

opt.execute_2D()

################################################################################
### IRGN - Tikhonov referenz ###################################################
################################################################################

opt_t = Model_Reco_Tikh.Model_Reco(par)

opt_t.par = par
opt_t.data =  data
opt_t.images = images
#opt_t.fft_forward = fft_forward
#opt_t.fft_back = fft_back
opt_t.nfftplan = plan
opt_t.dcf = np.sqrt(dcf*(N*(np.pi/(4*Nproj))))
opt_t.dcf_flat = np.sqrt(dcf*(N*(np.pi/(4*Nproj)))).flatten()
opt_t.model = model
opt_t.traj = traj

################################################################################
##IRGN Params
irgn_par = struct()
irgn_par.start_iters = 10
irgn_par.max_iters = 1000
irgn_par.max_GN_it = 10
irgn_par.lambd = 1e2
irgn_par.gamma = 5e-4  #### 5e-2   5e-3 phantom ##### brain 1e-2
irgn_par.delta = 1e3  #### 8spk in-vivo 1e-2
irgn_par.omega = 1e0
irgn_par.display_iterations = True

opt_t.irgn_par = irgn_par

opt_t.execute_2D()

################################################################################
### New .hdf5 save files #######################################################
################################################################################
outdir = time.strftime("%Y-%m-%d  %H-%M-%S_"+name[:-3])
if not os.path.exists('./output'):
    os.makedirs('./output')
os.makedirs("output/"+ outdir)

os.chdir("output/"+ outdir)

f = h5py.File("output_"+name,"w")
dset_result=f.create_dataset("full_result",opt.result.shape,\
                             dtype=np.complex64,data=opt.result)
dset_result_ref=f.create_dataset("ref_full_result",opt_t.result.shape,\
                                 dtype=np.complex64,data=opt_t.result)
dset_T1=f.create_dataset("T1_final",np.squeeze(opt.result[-1,1,...]).shape,\
                         dtype=np.complex64,\
                         data=np.squeeze(opt.result[-1,1,...]))
dset_M0=f.create_dataset("M0_final",np.squeeze(opt.result[-1,0,...]).shape,\
                         dtype=np.complex64,\
                         data=np.squeeze(opt.result[-1,0,...]))
dset_T1_ref=f.create_dataset("T1_ref",np.squeeze(opt_t.result[-1,1,...]).shape\
                             ,dtype=np.complex64,\
                             data=np.squeeze(opt_t.result[-1,1,...]))
dset_M0_ref=f.create_dataset("M0_ref",np.squeeze(opt_t.result[-1,0,...]).shape\
                             ,dtype=np.complex64,\
                             data=np.squeeze(opt_t.result[-1,0,...]))
#f.create_dataset("T1_guess",np.squeeze(model.T1_guess).shape,\
#                 dtype=np.float64,data=np.squeeze(model.T1_guess))
#f.create_dataset("M0_guess",np.squeeze(model.M0_guess).shape,\
#                 dtype=np.float64,data=np.squeeze(model.M0_guess))
dset_result.attrs['data_norm'] = dscale
dset_result.attrs['dcf_scaling'] = (N*(np.pi/(4*Nproj)))
f.flush()
f.close()

os.chdir('..')
os.chdir('..')<|MERGE_RESOLUTION|>--- conflicted
+++ resolved
@@ -284,11 +284,7 @@
 irgn_par.max_GN_it = 10
 irgn_par.lambd = 1e2
 irgn_par.gamma = 1e-3   #### 5e-2   5e-3 phantom ##### brain 1e-3
-<<<<<<< HEAD
-irgn_par.delta = 1e2  #### 8spk in-vivo 5e2
-=======
 irgn_par.delta = 1e4  #### 8spk in-vivo 5e2
->>>>>>> feaf9045
 irgn_par.omega = 1e-10
 irgn_par.display_iterations = True
 
