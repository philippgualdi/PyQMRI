--- conflicted
+++ resolved
@@ -21,10 +21,6 @@
 DTYPE = np.complex64
 DTYPE_real = np.float32
 
-<<<<<<< HEAD
-=======
-
->>>>>>> 9609cc88
 def main(args):
     sig_model = importlib.import_module("Models."+str(args.sig_model))
     if int(args.streamed) == 1:
@@ -77,13 +73,7 @@
 ##
 #    del par["file"]['Coils']
 ##
-<<<<<<< HEAD
-    data = data+np.max(np.abs(data))*0.0003*(np.random.standard_normal(data.shape).astype(DTYPE_real)+1j*np.random.standard_normal(data.shape).astype(DTYPE_real))
-    for j in range(data.shape[1]):
-      data[:,j,...] = data[:,j,...]+np.max(np.abs(data))*0.0003*(np.random.standard_normal(data[:,0].shape).astype(DTYPE_real)+1j*np.random.standard_normal(data[:,0].shape).astype(DTYPE_real))
-=======
 ##    data = data+np.max(np.abs(data))*0.0001*(np.random.standard_normal(data.shape).astype(DTYPE_real)+1j*np.random.standard_normal(data.shape).astype(DTYPE_real))
->>>>>>> 9609cc88
 #
 ##    norm_coils = par["file"]["GT/sensitivities/real_dat"][2:] + 1j*par["file"]["GT/sensitivities/imag_dat"][2:]
 ##    norm_coils = par["file"]["Coils_real"][...] + 1j*par["file"]["Coils_imag"][...]
@@ -344,47 +334,6 @@
         model = sig_model.Model(par, images)
         # Close File after everything was read
         par["file"].close()
-<<<<<<< HEAD
-################################################################################
-##IRGN Params ##################################################################
-################################################################################
-        opt.irgn_par = utils.read_config(args.config,"3D_TV")
-        opt.execute(TV=1,imagespace=args.imagespace)
-        result_tv.append(opt.result)
-        plt.close('all')
-        res_tv = opt.gn_res
-        res_tv = np.array(res_tv)/(opt.irgn_par["lambd"]*NSlice)
-      del opt
-################################################################################
-## New .hdf5 save files ########################################################
-################################################################################
-#    outdir = time.strftime("%Y-%m-%d  %H-%M-%S_MRI_"+args.reg+"_"+args.type+"_"
-#                           +name[:-3])
-    outdir = "noise_prop_test_coils"
-    if not os.path.exists('./output'):
-        os.makedirs('./output')
-    if not os.path.exists('./output/'+ outdir):
-        os.makedirs("output/"+ outdir)
-    cwd = os.getcwd()
-    os.chdir("output/"+ outdir)
-    f = h5py.File("output_"+name)
-    f.create_dataset("images_ifft_"+str(args.iter),images.shape,dtype=DTYPE,data=images)
-    if "TGV" in args.reg or args.reg=='all':
-      for i in range(len(result_tgv)):
-        f.create_dataset("tgv_full_result_"+str(args.iter),result_tgv[i].shape,\
-                                     dtype=DTYPE,data=result_tgv[i])
-        f.attrs['res_tgv'+str(args.iter)] = res_tgv
-        for j in range(len(model.uk_scale)):
-          model.uk_scale[j] = 1
-        image_final = model.execute_forward(result_tgv[i][-1,...])
-        f.create_dataset("sim_images_"+str(args.iter),image_final.shape,\
-                                     dtype=DTYPE,data=image_final)
-    if "TV" in args.reg or args.reg=='all':
-      for i in range(len(result_tv)):
-        f.create_dataset("tv_full_result_"+str(i),result_tv[i].shape,\
-                                         dtype=DTYPE,data=result_tv[i])
-        f.attrs['res_tv'] = res_tv
-=======
         #######################################################################
         # IRGN - TGV Reco #####################################################
         #######################################################################
@@ -445,7 +394,6 @@
             f.create_dataset("tv_full_result_"+str(i), result_tv[i].shape,
                              dtype=DTYPE, data=result_tv[i])
             f.attrs['res_tv'] = res_tv
->>>>>>> 9609cc88
 
     if "imagespace" in args.reg or args.reg == 'all':
         for i in range(len(result_tgv)):
@@ -457,29 +405,6 @@
         f.flush()
     f.close()
     os.chdir(cwd)
-<<<<<<< HEAD
-
-if __name__ == '__main__':
-    parser = argparse.ArgumentParser(description='T1 quantification from VFA \
-                                     data. By default runs 3D regularization \
-                                     for TGV and TV.')
-    parser.add_argument('--recon_type', default='3D', dest='type', help='Choose reconstruction type (currently only 3D)')
-    parser.add_argument('--reg_type', default='TGV', dest='reg',  help="Choose regularization type (default: TGV) options are: TGV, TV, all")
-    parser.add_argument('--slices',default=1, dest='slices', type=int,  help='Number of reconstructed slices (default=40). Symmetrical around the center slice.')
-    parser.add_argument('--trafo', default=1, dest='trafo', type=int, help='Choos between radial (1, default) and Cartesian (0) sampling. ')
-    parser.add_argument('--streamed', default=0, dest='streamed', type=int, help='Enable streaming of large data arrays (>10 slices).')
-    parser.add_argument('--data',default='',dest='file', help='Full path to input data. If not provided, a file dialog will open.')
-    parser.add_argument('--model',default='VFA',dest='sig_model', help='Name of the signal model to use. Defaults to VFA. \
-          Please put your signal model file in the Model subfolder.')
-    parser.add_argument('--config',default='test',dest='config', help='Name of config file to use (assumed to be in the same folder). \
-          If not specified, use default parameters.')
-    parser.add_argument('--sms',default=0, dest='sms', type=int,  help='Simultanious Multi Slice, defaults to off (0). \
-          Can only be used with Cartesian sampling.')
-    parser.add_argument('--imagespace',default=0,dest='imagespace',type=int, help='Select if Reco is performed on images (1) or on kspace (0) data. \
-          Defaults to 0')
-    parser.add_argument('--iter',default=0,dest='iter',type=int,help="Iteration number from a bash script. Only for statistical analysis")
-=======
-
 
 if __name__ == '__main__':
     parser = argparse.ArgumentParser(description='T1 quantification from VFA \
@@ -525,6 +450,5 @@
       '--OCL_GPU', default=1, dest='use_GPU', type=int,
       help='Select if CPU or GPU should be used as OpenCL platform. \
  Defaults to GPU (1)')
->>>>>>> 9609cc88
     args = parser.parse_args()
     main(args)