--- conflicted
+++ resolved
@@ -21,181 +21,6 @@
 
 
 class Model(BaseModel):
-<<<<<<< HEAD
-  def __init__(self,par,images):
-    super().__init__(par)
-    self.constraints = []
-    self.TR = par["TR"]
-    self.fa = par["flip_angle(s)"]
-    self.fa_corr = par["fa_corr"]
-
-
-    phi_corr = np.zeros_like(images,dtype=DTYPE)
-    for i in range(np.size(par["flip_angle(s)"])):
-      phi_corr[i,:,:,:] = par["flip_angle(s)"][i]*np.pi/180*par["fa_corr"]
-
-    self.sin_phi = np.sin(phi_corr)
-    self.cos_phi = np.cos(phi_corr)
-
-    self.uk_scale.append(1/np.median(np.abs(images)))
-#    self.uk_scale.append(50)
-    for j in range(unknowns_TGV+unknowns_H1-1):
-      self.uk_scale.append(1)
-
-    self.guess = self._set_init_scales(images)
-
-#    self.guess = np.array([1/self.uk_scale[0]*np.ones((self.NSlice,self.dimY,self.dimX),dtype=DTYPE),1/self.uk_scale[1]*np.exp(-self.TR/(800*np.ones((self.NSlice,self.dimY,self.dimX),dtype=DTYPE)))],dtype=DTYPE)
-
-
-    self.constraints.append(constraints(1e-4/self.uk_scale[0],10/self.uk_scale[0],False)  )
-    self.constraints.append(constraints(np.exp(-self.TR/(50))/self.uk_scale[1],np.exp(-self.TR/(5500))/self.uk_scale[1],True))
-
-
-  def rescale(self,x):
-    tmp_x = np.copy(x)
-    for i in range(x.shape[0]):
-      tmp_x[i]*=self.uk_scale[i]
-    tmp_x[1] = -self.TR/np.log(tmp_x[1])
-    return tmp_x
-
-
-  def _execute_forward_2D(self,x,islice):
-    print('uk_scale[1]: ',self.uk_scale[1])
-    E1 = x[1,...]*self.uk_scale[1]
-    S = x[0,:,:]*self.uk_scale[0]*(-E1 + 1)*self.sin_phi[:,islice,:,:]/(-E1*self.cos_phi[:,islice,:,:] + 1)
-    S[~np.isfinite(S)] = 1e-20
-    S = np.array(S,dtype=DTYPE)
-    return S
-  def _execute_gradient_2D(self,x,islice):
-    E1 = x[1,:,:]*self.uk_scale[1]
-    M0 = x[0,...]
-    E1[~np.isfinite(E1)] = 0
-    grad_M0 = self.uk_scale[0]*(-E1 + 1)*self.sin_phi[:,islice,:,:]/(-E1*self.cos_phi[:,islice,:,:] + 1)
-    grad_T1 = M0*self.uk_scale[0]*self.uk_scale[1]*(-E1 + 1)*self.sin_phi[:,islice,:,:]*self.cos_phi[:,islice,:,:]/(-E1*self.cos_phi[:,islice,:,:] + 1)**2 -\
-    M0*self.uk_scale[0]*self.uk_scale[1]*self.sin_phi[:,islice,:,:]/(-E1*self.cos_phi[:,islice,:,:] + 1)
-    grad = np.array([grad_M0,grad_T1],dtype=DTYPE)
-    grad[~np.isfinite(grad)] = 1e-20
-#    print('Grad Scaling', np.linalg.norm(np.abs(grad_M0))/np.linalg.norm(np.abs(grad_T1)))
-    return grad
-
-  def _execute_forward_3D(self,x):
-#    print('uk_scale[1]: ',self.uk_scale[1])
-    E1 = x[1,...]*self.uk_scale[1]
-    S = x[0,:,:]*self.uk_scale[0]*(-E1 + 1)*self.sin_phi/(-E1*self.cos_phi + 1)
-    S[~np.isfinite(S)] = 1e-20
-    S = np.array(S,dtype=DTYPE)
-    return S
-  def _execute_gradient_3D(self,x):
-    E1 = x[1,:,:]*self.uk_scale[1]
-    M0 = x[0,...]
-    E1[~np.isfinite(E1)] = 0
-    grad_M0 = self.uk_scale[0]*(-E1 + 1)*self.sin_phi/(-E1*self.cos_phi + 1)
-    grad_T1 = M0*self.uk_scale[0]*self.uk_scale[1]*(-E1 + 1)*self.sin_phi*self.cos_phi/(-E1*self.cos_phi + 1)**2 -\
-    M0*self.uk_scale[0]*self.uk_scale[1]*self.sin_phi/(-E1*self.cos_phi + 1)
-    grad = np.array([grad_M0,grad_T1],dtype=DTYPE)
-    grad[~np.isfinite(grad)] = 1e-20
-#    print('Grad Scaling', np.linalg.norm(np.abs(grad_M0))/np.linalg.norm(np.abs(grad_T1)))
-    return grad
-
-
-  def plot_unknowns(self,x,dim_2D=False):
-      M0 = np.abs(x[0,...]*self.uk_scale[0])
-      T1 = np.abs(-self.TR/np.log(x[1,...]*self.uk_scale[1]))
-      M0_min = M0.min()
-      M0_max = M0.max()
-      T1_min = T1.min()
-      T1_max = T1.max()
-
-      if dim_2D:
-         if not self.figure:
-           plt.ion()
-           self.figure, self.ax = plt.subplots(1,2,figsize=(12,5))
-           self.M0_plot = self.ax[0].imshow((M0))
-           self.ax[0].set_title('Proton Density in a.u.')
-           self.ax[0].axis('off')
-           self.figure.colorbar(self.M0_plot,ax=self.ax[0])
-           self.T1_plot = self.ax[1].imshow((T1))
-           self.ax[1].set_title('T1 in  ms')
-           self.ax[1].axis('off')
-           self.figure.colorbar(self.T1_plot,ax=self.ax[1])
-           self.figure.tight_layout()
-           plt.draw()
-           plt.pause(1e-10)
-         else:
-           self.M0_plot.set_data((M0))
-           self.M0_plot.set_clim([M0_min,M0_max])
-           self.T1_plot.set_data((T1))
-           self.T1_plot.set_clim([T1_min,T1_max])
-           plt.draw()
-           plt.pause(1e-10)
-      else:
-         [z,y,x] = M0.shape
-         self.ax = []
-         if not self.figure:
-           plt.ion()
-           self.figure = plt.figure(figsize = (12,6))
-           self.figure.subplots_adjust(hspace=0, wspace=0)
-           self.gs = gridspec.GridSpec(2,6, width_ratios=[x/(20*z),x/z,1,x/z,1,x/(20*z)],height_ratios=[x/z,1])
-           self.figure.tight_layout()
-           self.figure.patch.set_facecolor(plt.cm.viridis.colors[0])
-           for grid in self.gs:
-             self.ax.append(plt.subplot(grid))
-             self.ax[-1].axis('off')
-
-           self.M0_plot=self.ax[1].imshow((M0[int(self.NSlice/2),...]))
-           self.M0_plot_cor=self.ax[7].imshow((M0[:,int(M0.shape[1]/2),...]))
-           self.M0_plot_sag=self.ax[2].imshow(np.flip((M0[:,:,int(M0.shape[-1]/2)]).T,1))
-           self.ax[1].set_title('Proton Density in a.u.',color='white')
-           self.ax[1].set_anchor('SE')
-           self.ax[2].set_anchor('SW')
-           self.ax[7].set_anchor('NW')
-           cax = plt.subplot(self.gs[:,0])
-           cbar = self.figure.colorbar(self.M0_plot, cax=cax)
-           cbar.ax.tick_params(labelsize=12,colors='white')
-           cax.yaxis.set_ticks_position('left')
-           for spine in cbar.ax.spines:
-            cbar.ax.spines[spine].set_color('white')
-           plt.draw()
-           plt.pause(1e-10)
-
-           self.T1_plot=self.ax[3].imshow((T1[int(self.NSlice/2),...]))
-           self.T1_plot_cor=self.ax[9].imshow((T1[:,int(T1.shape[1]/2),...]))
-           self.T1_plot_sag=self.ax[4].imshow(np.flip((T1[:,:,int(T1.shape[-1]/2)]).T,1))
-           self.ax[3].set_title('T1 in  ms',color='white')
-           self.ax[3].set_anchor('SE')
-           self.ax[4].set_anchor('SW')
-           self.ax[9].set_anchor('NW')
-           cax = plt.subplot(self.gs[:,5])
-           cbar = self.figure.colorbar(self.T1_plot, cax=cax)
-           cbar.ax.tick_params(labelsize=12,colors='white')
-           for spine in cbar.ax.spines:
-            cbar.ax.spines[spine].set_color('white')
-           plt.draw()
-           plt.pause(1e-10)
-         else:
-           self.M0_plot.set_data((M0[int(self.NSlice/2),...]))
-           self.M0_plot_cor.set_data((M0[:,int(M0.shape[1]/2),...]))
-           self.M0_plot_sag.set_data(np.flip((M0[:,:,int(M0.shape[-1]/2)]).T,1))
-           self.M0_plot.set_clim([M0_min,M0_max])
-           self.M0_plot_cor.set_clim([M0_min,M0_max])
-           self.M0_plot_sag.set_clim([M0_min,M0_max])
-           self.T1_plot.set_data((T1[int(self.NSlice/2),...]))
-           self.T1_plot_cor.set_data((T1[:,int(T1.shape[1]/2),...]))
-           self.T1_plot_sag.set_data(np.flip((T1[:,:,int(T1.shape[-1]/2)]).T,1))
-           self.T1_plot.set_clim([T1_min,T1_max])
-           self.T1_plot_sag.set_clim([T1_min,T1_max])
-           self.T1_plot_cor.set_clim([T1_min,T1_max])
-           plt.draw()
-           plt.pause(1e-10)
-
-
-  def _set_init_scales(self,images):
-    test_T1 = 1500*np.ones((self.NSlice,self.dimY,self.dimX),dtype=DTYPE)#np.reshape(np.linspace(50,5500,self.dimX*self.dimY*self.NSlice),(self.NSlice,self.dimX,self.dimY))
-    test_M0 = np.ones((self.NSlice,self.dimY,self.dimX),dtype=DTYPE)
-    test_T1 = np.exp(-self.TR/(test_T1))
-
-
-=======
     def __init__(self, par, images):
         super().__init__(par)
         self.constraints = []
@@ -401,7 +226,6 @@
 # np.reshape(np.linspace(50,5500,self.dimX*self.dimY*self.NSlice),(self.NSlice,self.dimX,self.dimY))
         test_M0 = np.ones((self.NSlice, self.dimY, self.dimX), dtype=DTYPE)
         test_T1 = np.exp(-self.TR/(test_T1))
->>>>>>> 9609cc88
 #    G_x = self._execute_forward_3D(np.array([test_M0,test_T1],dtype=DTYPE))
 #    self.uk_scale[0]*=1/np.median(np.abs(G_x))
 
