import numpy as np

import time
import os
import h5py  
from tkinter import filedialog
from tkinter import Tk
import nlinvns_maier as nlinvns

import Model_Reco as Model_Reco
import Model_Reco_old as Model_Reco_Tikh

#from pynfft.nfft import NFFT

import VFA_model as VFA_model
import goldcomp

#import pyopencl as cl
import primaldualtoolbox

DTYPE = np.complex64
np.seterr(divide='ignore', invalid='ignore')
   
os.system("taskset -p 0xff %d" % os.getpid()) 
import ipyparallel as ipp

c = ipp.Client()
  
################################################################################
### Select input file ##########################################################
################################################################################

root = Tk()
root.withdraw()
root.update()
file = filedialog.askopenfilename()
root.destroy()

name = file.split('/')[-1]
file = h5py.File(file)

################################################################################
### Check if file contains all necessary information ###########################
################################################################################
test_data = ['dcf', 'fa_corr','imag_dat', 'imag_traj', 'real_dat', 'real_traj']
test_attributes = ['image_dimensions','flip_angle(s)','TR',\
                   'data_normalized_with_dcf']



for datasets in test_data:
  if not (datasets in list(file.keys())):
    file.close()
    raise NameError("Error: '" + datasets + \
                    "' data was not provided/wrongly named!")
for attributes in test_attributes:
  if not (attributes in list(file.attrs)):
    file.close()
    raise NameError("Error: '" + attributes + \
                    "' was not provided/wrongly as an attribute!")

################################################################################
### Read Data ##################################################################
################################################################################
reco_Slices = 40
dimX, dimY, NSlice = (file.attrs['image_dimensions']).astype(int)    
    
data = file['real_dat'][:,:,int(NSlice/2)-int(np.floor((reco_Slices)/2)):int(NSlice/2)+int(np.ceil(reco_Slices/2)),...].astype(DTYPE) +\
       1j*file['imag_dat'][:,:,int(NSlice/2)-int(np.floor((reco_Slices)/2)):int(NSlice/2)+int(np.ceil(reco_Slices/2)),...].astype(DTYPE)


traj = file['real_traj'][()].astype(DTYPE) + \
       1j*file['imag_traj'][()].astype(DTYPE)


dcf = np.array(goldcomp.cmp(traj),dtype=DTYPE)

#Create par struct to store everyting
class struct:
    pass
par = struct()

################################################################################
### FA correction ##############################################################
################################################################################

par.fa_corr = np.flip(file['fa_corr'][()].astype(DTYPE),0)[int(NSlice/2)-int(np.floor((reco_Slices)/2)):int(NSlice/2)+int(np.ceil(reco_Slices/2)),...]
par.fa_corr[par.fa_corr==0] = 1


[NScan,NC,NSlice,Nproj, N] = data.shape
################################################################################
### Set sequence related parameters ############################################
################################################################################

par.fa = file.attrs['flip_angle(s)']*np.pi/180


par.TR          = file.attrs['TR']
par.NC          = NC
par.dimY        = dimY
par.dimX        = dimX
par.NSlice      = NSlice
par.NScan       = NScan 
par.N = N
par.Nproj = Nproj

#### TEST
par.unknowns_TGV = 2
par.unknowns_H1 = 0
<<<<<<< HEAD
par.unknowns = 2
=======
par.unknowns = par.unknowns_TGV+par.unknowns_H1
>>>>>>> e65e0467


################################################################################
### Estimate coil sensitivities ################################################
################################################################################

#% Estimates sensitivities and complex image.
#%(see Martin Uecker: Image reconstruction by regularized nonlinear
#%inversion joint estimation of coil sensitivities and image content)
nlinvNewtonSteps = 6
nlinvRealConstr  = False

traj_x = np.real(np.asarray(traj))
traj_y = np.imag(np.asarray(traj))
  
config = {'osf' : 2,
            'sector_width' : 8,
            'kernel_width' : 3,
            'img_dim' : dimX}

points = (np.array([traj_x.flatten(),traj_y.flatten()]))      
op = primaldualtoolbox.mri.MriRadialOperator(config)
op.setTrajectory(points)
op.setDcf(np.repeat(np.sqrt(dcf),NScan,axis=0).flatten().astype(np.float32)[None,...])
op.setCoilSens(np.ones((1,dimX,dimY),dtype=DTYPE))            

        
par.C = np.zeros((NC,NSlice,dimY,dimX), dtype=DTYPE)       
par.phase_map = np.zeros((NSlice,dimY,dimX), dtype=DTYPE)   

result = []
for i in range(NSlice):
  print('deriving M(TI(1)) and coil profiles')
  
  
  ##### RADIAL PART
  combinedData = np.transpose(data[:,:,i,:,:],(1,0,2,3))
  combinedData = np.reshape(combinedData,(NC,NScan*Nproj*N))
  coilData = np.zeros((NC,dimY,dimX),dtype=DTYPE)
  for j in range(NC):
      coilData[j,:,:] = op.adjoint(combinedData[j,:]*(np.repeat(np.sqrt(dcf),NScan,axis=0).flatten())[None,...])
      
  combinedData = np.fft.fft2(coilData,norm=None)/np.sqrt(dimX*dimY)     
  dview = c[int(np.floor(i*len(c)/NSlice))]
  result.append(dview.apply_async(nlinvns.nlinvns, combinedData, 
                                  nlinvNewtonSteps, True, nlinvRealConstr))

for i in range(NSlice):  
  par.C[:,i,:,:] = result[i].get()[2:,-1,:,:]

  if not nlinvRealConstr:
    par.phase_map[i,:,:] = np.exp(1j * np.angle( result[i].get()[0,-1,:,:]))
    par.C[:,i,:,:] = par.C[:,i,:,:]* np.exp(1j *\
         np.angle( result[i].get()[1,-1,:,:]))
    
    # standardize coil sensitivity profiles
sumSqrC = np.sqrt(np.sum((par.C * np.conj(par.C)),0)) #4, 9, 128, 128
if NC == 1:
  par.C = sumSqrC 
else:
  par.C = par.C / np.tile(sumSqrC, (NC,1,1,1)) 
################################################################################
### Standardize data norm ######################################################
################################################################################
if file.attrs['data_normalized_with_dcf']:
  pass  
else:
  data = data*np.sqrt(dcf) 
#### Close File after everything was read
file.close()

#data = data/(NC*NScan*Nproj*NSlice)
dscale = np.sqrt(NSlice)*np.sqrt(2*1e3)/(np.linalg.norm(data.flatten()))
par.dscale = dscale

################################################################################
### generate nFFT for radial cases #############################################
################################################################################

def nfft(NScan,NC,dimX,dimY,N,Nproj,traj):
  plan = []
  traj_x = np.imag(traj)
  traj_y = np.real(traj)  
  for i in range(NScan):
      plan.append([])
      points = np.transpose(np.array([traj_x[i,:,:].flatten(),\
                                      traj_y[i,:,:].flatten()]))      
      for j in range(NC):
          plan[i].append(NFFT([dimX,dimY],N*Nproj))
          plan[i][j].x = points
          plan[i][j].precompute()

  return plan
          
def nFT(x,plan,dcf,NScan,NC,NSlice,Nproj,N,dimX):
  siz = np.shape(x)
  result = np.zeros((NScan,NC,NSlice,Nproj*N),dtype=DTYPE)
  for i in range(siz[0]):
    for j in range(siz[1]): 
      for k in range(siz[2]):
        plan[i][j].f_hat = x[i,j,k,:,:]/dimX
        result[i,j,k,:] = plan[i][j].trafo()*np.sqrt(dcf).flatten()
      
  return result


def nFTH(x,plan,dcf,NScan,NC,NSlice,dimY,dimX):
  siz = np.shape(x)
  result = np.zeros((NScan,NC,NSlice,dimY,dimX),dtype=DTYPE)
  for i in range(siz[0]):
    for j in range(siz[1]):  
      for k in range(siz[2]):
        plan[i][j].f = x[i,j,k,:,:]*np.sqrt(dcf)
        result[i,j,k,:,:] = plan[i][j].adjoint()
      
  return result/dimX

def gpuNUFFT(NScan,NSlice,dimX,traj,dcf,Coils):
  plan = []

  traj_x = np.real(np.asarray(traj))
  traj_y = np.imag(np.asarray(traj))
  
  config = {'osf' : 2,
            'sector_width' : 8,
            'kernel_width' : 3,
            'img_dim' : dimX}

  for i in range(NScan):
    plan.append([])
    points = (np.array([traj_x[i,:,:].flatten(),traj_y[i,:,:].flatten()]))      
    for j in range(NSlice):
      op = primaldualtoolbox.mri.MriRadialOperator(config)
      op.setTrajectory(points)
      op.setDcf(dcf.flatten().astype(np.float32)[None,...])
      op.setCoilSens(np.require(Coils[:,j,...],DTYPE,'C'))
      plan[i].append(op)
 

  return plan

def nFT_gpu(plan,x):
    result = np.zeros((NScan,NC,NSlice,Nproj*N),dtype=DTYPE)
    for scan in range(NScan):    
      for islice in range(NSlice):
        result[scan,:,islice,...] = plan[scan][islice].forward(np.require(x[scan,:,islice,...],DTYPE,'C'))
      
    return np.reshape(result,[NScan,NC,NSlice,Nproj,N])



def nFTH_gpu(x,Coils):
    traj_x = np.real(np.asarray(traj))
    traj_y = np.imag(np.asarray(traj))
  
    config = {'osf' : 2,
            'sector_width' : 8,
            'kernel_width' : 3,
            'img_dim' : dimX}
    result = np.zeros((NScan,NSlice,dimX,dimY),dtype=DTYPE)
    x = np.require(np.reshape(x,(NScan,NC,NSlice,Nproj*N)))
    for scan in range(NScan):
      points = (np.array([traj_x[scan,:,:].flatten(),traj_y[scan,:,:].flatten()]))  
      for islice in range(NSlice):
          op = primaldualtoolbox.mri.MriRadialOperator(config)
          op.setTrajectory(points)
          op.setDcf(dcf.flatten().astype(np.float32)[None,...])
          op.setCoilSens(np.require(Coils[:,islice,...],DTYPE,'C'))    
          result[scan,islice,...] = op.adjoint(np.require(x[scan,:,islice,...],DTYPE,'C'))
      
    return result


#plan = gpuNUFFT(NScan,NSlice,dimX,traj,dcf,par.C)

data = data* dscale

data_save = data

#images= (np.sum(nFTH(data_save,plan,dcf,NScan,NC,\
#                     NSlice,dimY,dimX)*(np.conj(par.C)),axis = 1))

images= nFTH_gpu(data,par.C)

#del plan
del op


################################################################################
### Init forward model and initial guess #######################################
################################################################################
model = VFA_model.VFA_Model(par.fa,par.fa_corr,par.TR,images,par.phase_map,NSlice,Nproj)

par.U = np.ones((data).shape, dtype=bool)
par.U[abs(data) == 0] = False

################################################################################
### IRGN - TGV Reco ############################################################
################################################################################

opt = Model_Reco.Model_Reco(par)

opt.par = par
opt.data =  data
opt.images = images
opt.dcf = (dcf)
opt.dcf_flat = (dcf).flatten()
opt.model = model
opt.traj = traj 

opt.dz = 1

################################################################################
##IRGN Params
irgn_par = struct()
irgn_par.start_iters = 100
irgn_par.max_iters = 300
irgn_par.max_GN_it = 20
irgn_par.lambd = 1e2
<<<<<<< HEAD
irgn_par.gamma = 1e2  #### 5e-2   5e-3 phantom ##### brain 1e-2
irgn_par.delta = 1e-2   #### 8spk in-vivo 1e-2
irgn_par.omega = 0e0
irgn_par.display_iterations = True
irgn_par.gamma_min = 2e-1#gamma_min[j] # best 2e-1
irgn_par.delta_max = 1e0#delta_max[i]# best 1e1
irgn_par.tol = 5e-3
irgn_par.stag = 1.00
irgn_par.delta_inc = 2
irgn_par.gamma_dec = 0.5
=======
irgn_par.gamma = 1e0  #### 5e-2   5e-3 phantom ##### brain 1e-2
irgn_par.delta = 1e-1   #### 8spk in-vivo 1e-2
irgn_par.omega = 0e3
irgn_par.display_iterations = True
irgn_par.gamma_min = 2e-1#gamma_min[j] # best 2e-1
irgn_par.delta_max = 1e0#delta_max[i]# best 1e1
irgn_par.tol = 5e-5
irgn_par.stag = 1.00
irgn_par.delta_inc = 2
irgn_par.gamma_dec = 0.7
irgn_par.omega_dec = 0.5
irgn_par.omega_min = 0e0
>>>>>>> e65e0467
opt.irgn_par = irgn_par

opt.execute_2D()

result_tgv = opt.result
res = opt.gn_res
res = np.array(res)/(irgn_par.lambd*NSlice)
scale_E1_TGV = opt.model.T1_sc
<<<<<<< HEAD
del opt
=======
>>>>>>> e65e0467


################################################################################
#### IRGN - TV referenz ########################################################
################################################################################

<<<<<<< HEAD
model = VFA_model.VFA_Model(par.fa,par.fa_corr,par.TR,images,\
                            par.phase_map,NSlice,Nproj)
opt_t = Model_Reco_Tikh.Model_Reco(par)

opt_t.par = par
opt_t.data =  data
opt_t.images = images
opt_t.dcf = (dcf)
opt_t.dcf_flat = (dcf).flatten()
opt_t.model = model
opt_t.traj = traj 

###############################################################################
#IRGN Params
=======
################################################################################
### Init forward model and initial guess #######################################
################################################################################
model = VFA_model.VFA_Model(par.fa,par.fa_corr,par.TR,images,\
                            par.phase_map,NSlice,Nproj)
opt.model = model
################################################################################
##IRGN Params
>>>>>>> e65e0467
irgn_par = struct()
irgn_par.max_iters = 300
irgn_par.start_iters = 100
irgn_par.max_GN_it = 20
irgn_par.lambd = 1e2
<<<<<<< HEAD
irgn_par.gamma = 1e-2  #### 5e-2   5e-3 phantom ##### brain 1e-2
irgn_par.delta = 1e-4  #### 8spk in-vivo 1e-2
irgn_par.omega = 0e0
=======
irgn_par.gamma = 1e0   #### 5e-2   5e-3 phantom ##### brain 1e-2
irgn_par.delta = 1e-1 #### 8spk in-vivo 1e-2
irgn_par.omega = 0e-10
>>>>>>> e65e0467
irgn_par.display_iterations = True
irgn_par.gamma_min = 2e-1  
irgn_par.delta_max = 1e0
irgn_par.tol = 5e-3
irgn_par.stag = 1.00
irgn_par.delta_inc = 2
irgn_par.gamma_dec = 0.7
opt.irgn_par = irgn_par

<<<<<<< HEAD

opt_t.execute_2D()

result_ref = opt_t.result
scale_E1_ref = opt_t.model.T1_sc
del opt_t
=======
opt.execute_2D(True)
result_ref = opt.result
scale_E1_ref = opt.model.T1_sc

del opt

#
#    
#################################################################################
#### IRGN - Tikhonov referenz ###################################################
#################################################################################
#
#model = VFA_model.VFA_Model(par.fa,par.fa_corr,par.TR,images,\
#                            par.phase_map,NSlice,Nproj)
#opt_t = Model_Reco_Tikh.Model_Reco(par)
#
#opt_t.par = par
#opt_t.data =  data
#opt_t.images = images
#opt_t.dcf = (dcf)
#opt_t.dcf_flat = (dcf).flatten()
#opt_t.model = model
#opt_t.traj = traj 
#
################################################################################
##IRGN Params
#irgn_par = struct()
#irgn_par.start_iters = 10
#irgn_par.max_iters = 1000
#irgn_par.max_GN_it = 20
#irgn_par.lambd = 1e2
#irgn_par.gamma = 1e-2  #### 5e-2   5e-3 phantom ##### brain 1e-2
#irgn_par.delta = 1e-4  #### 8spk in-vivo 1e-2
#irgn_par.omega = 0e0
#irgn_par.display_iterations = True
#irgn_par.gamma_min = 1e-6
#irgn_par.delta_max = 1e0
#irgn_par.tol = 1e-5
#irgn_par.stag = 1.05
#irgn_par.delta_inc = 10
#irgn_par.gamma_dec = 0.5
#opt_t.irgn_par = irgn_par
#
#
#opt_t.execute_2D()
#
#result_ref = opt_t.result
#scale_E1_ref = opt_t.model.T1_sc
#del opt_t
>>>>>>> e65e0467
###############################################################################
## New .hdf5 save files #######################################################
###############################################################################
outdir = time.strftime("%Y-%m-%d  %H-%M-%S_2D_"+name[:-3])
if not os.path.exists('./output'):
    os.makedirs('./output')
os.makedirs("output/"+ outdir)

os.chdir("output/"+ outdir)  
f = h5py.File("output_"+name,"w")
dset_result=f.create_dataset("full_result",result_tgv.shape,\
                             dtype=DTYPE,data=result_tgv)
dset_result_ref=f.create_dataset("ref_full_result",result_ref.shape,\
                                 dtype=DTYPE,data=result_ref)
dset_T1=f.create_dataset("T1_final",np.squeeze(result_tgv[-1,1,...]).shape,\
                         dtype=DTYPE,\
                         data=np.squeeze(result_tgv[-1,1,...]))
dset_M0=f.create_dataset("M0_final",np.squeeze(result_tgv[-1,0,...]).shape,\
                         dtype=DTYPE,\
                         data=np.squeeze(result_tgv[-1,0,...]))
dset_T1_ref=f.create_dataset("T1_ref",np.squeeze(result_ref[-1,1,...]).shape\
                             ,dtype=DTYPE,\
                             data=np.squeeze(result_ref[-1,1,...]))
dset_M0_ref=f.create_dataset("M0_ref",np.squeeze(result_ref[-1,0,...]).shape\
                             ,dtype=DTYPE,\
                             data=np.squeeze(result_ref[-1,0,...]))
#f.create_dataset("T1_guess",np.squeeze(model.T1_guess).shape,\
#                 dtype=np.float64,data=np.squeeze(model.T1_guess))
#f.create_dataset("M0_guess",np.squeeze(model.M0_guess).shape,\
#                 dtype=np.float64,data=np.squeeze(model.M0_guess))

f.attrs['data_norm'] = dscale
f.attrs['dcf_scaling'] = (N*(np.pi/(4*Nproj)))
f.attrs['E1_scale_TGV'] =scale_E1_TGV
f.attrs['E1_scale_ref'] =scale_E1_ref
f.attrs['M0_scale'] = model.M0_sc
f.attrs['IRGN_TGV_res'] = res

f.flush()
f.close()

os.chdir('..')
os.chdir('..')


<|MERGE_RESOLUTION|>--- conflicted
+++ resolved
@@ -108,11 +108,7 @@
 #### TEST
 par.unknowns_TGV = 2
 par.unknowns_H1 = 0
-<<<<<<< HEAD
-par.unknowns = 2
-=======
 par.unknowns = par.unknowns_TGV+par.unknowns_H1
->>>>>>> e65e0467
 
 
 ################################################################################
@@ -332,18 +328,6 @@
 irgn_par.max_iters = 300
 irgn_par.max_GN_it = 20
 irgn_par.lambd = 1e2
-<<<<<<< HEAD
-irgn_par.gamma = 1e2  #### 5e-2   5e-3 phantom ##### brain 1e-2
-irgn_par.delta = 1e-2   #### 8spk in-vivo 1e-2
-irgn_par.omega = 0e0
-irgn_par.display_iterations = True
-irgn_par.gamma_min = 2e-1#gamma_min[j] # best 2e-1
-irgn_par.delta_max = 1e0#delta_max[i]# best 1e1
-irgn_par.tol = 5e-3
-irgn_par.stag = 1.00
-irgn_par.delta_inc = 2
-irgn_par.gamma_dec = 0.5
-=======
 irgn_par.gamma = 1e0  #### 5e-2   5e-3 phantom ##### brain 1e-2
 irgn_par.delta = 1e-1   #### 8spk in-vivo 1e-2
 irgn_par.omega = 0e3
@@ -356,7 +340,6 @@
 irgn_par.gamma_dec = 0.7
 irgn_par.omega_dec = 0.5
 irgn_par.omega_min = 0e0
->>>>>>> e65e0467
 opt.irgn_par = irgn_par
 
 opt.execute_2D()
@@ -365,32 +348,12 @@
 res = opt.gn_res
 res = np.array(res)/(irgn_par.lambd*NSlice)
 scale_E1_TGV = opt.model.T1_sc
-<<<<<<< HEAD
-del opt
-=======
->>>>>>> e65e0467
 
 
 ################################################################################
 #### IRGN - TV referenz ########################################################
 ################################################################################
 
-<<<<<<< HEAD
-model = VFA_model.VFA_Model(par.fa,par.fa_corr,par.TR,images,\
-                            par.phase_map,NSlice,Nproj)
-opt_t = Model_Reco_Tikh.Model_Reco(par)
-
-opt_t.par = par
-opt_t.data =  data
-opt_t.images = images
-opt_t.dcf = (dcf)
-opt_t.dcf_flat = (dcf).flatten()
-opt_t.model = model
-opt_t.traj = traj 
-
-###############################################################################
-#IRGN Params
-=======
 ################################################################################
 ### Init forward model and initial guess #######################################
 ################################################################################
@@ -399,21 +362,14 @@
 opt.model = model
 ################################################################################
 ##IRGN Params
->>>>>>> e65e0467
 irgn_par = struct()
 irgn_par.max_iters = 300
 irgn_par.start_iters = 100
 irgn_par.max_GN_it = 20
 irgn_par.lambd = 1e2
-<<<<<<< HEAD
-irgn_par.gamma = 1e-2  #### 5e-2   5e-3 phantom ##### brain 1e-2
-irgn_par.delta = 1e-4  #### 8spk in-vivo 1e-2
-irgn_par.omega = 0e0
-=======
 irgn_par.gamma = 1e0   #### 5e-2   5e-3 phantom ##### brain 1e-2
 irgn_par.delta = 1e-1 #### 8spk in-vivo 1e-2
 irgn_par.omega = 0e-10
->>>>>>> e65e0467
 irgn_par.display_iterations = True
 irgn_par.gamma_min = 2e-1  
 irgn_par.delta_max = 1e0
@@ -423,14 +379,6 @@
 irgn_par.gamma_dec = 0.7
 opt.irgn_par = irgn_par
 
-<<<<<<< HEAD
-
-opt_t.execute_2D()
-
-result_ref = opt_t.result
-scale_E1_ref = opt_t.model.T1_sc
-del opt_t
-=======
 opt.execute_2D(True)
 result_ref = opt.result
 scale_E1_ref = opt.model.T1_sc
@@ -480,7 +428,6 @@
 #result_ref = opt_t.result
 #scale_E1_ref = opt_t.model.T1_sc
 #del opt_t
->>>>>>> e65e0467
 ###############################################################################
 ## New .hdf5 save files #######################################################
 ###############################################################################
