--- conflicted
+++ resolved
@@ -18,10 +18,6 @@
 
 class VFA_Model:
   def __init__(self,fa,fa_corr,TR,images,phase_map,NSlice):
-
-
-
-
     self.TR = TR
     self.images = images
     self.fa = fa
@@ -86,22 +82,10 @@
     
 
     T1_guess[T1_guess > bb[np.argmax(aa[1:-1])+ 1+ int(5*std)]] =  bb[np.argmax(aa[1:-1])+ 1+ int(5*std)] #passst
-<<<<<<< HEAD
-
-#    M0_guess = np.squeeze(gf(M0_guess,5))
-#    T1_guess = gf(T1_guess,5)
-
-#    mask_guess = compute_mask(M0_guess,False)
-
-#    self.mask = mask_guess#par.mask[:,63] is different
 
     self.M0_sc = 1#np.max(np.abs(M0_guess))    
     self.T1_sc = np.max(np.abs(T1_guess))
-=======
-    
-    self.T1_sc = np.max(np.abs(T1_guess))
-    self.M0_sc = 1#np.max(np.abs(M0_guess))
->>>>>>> a4d4d0f2
+
 
 
     
@@ -123,8 +107,8 @@
     print( 'done in', time.clock() - th)
 
 
-<<<<<<< HEAD
-    result = np.concatenate(((M0_guess*np.exp(1j*np.angle(phase_map)))[None,:,:,:],T1_guess[None,None,:,:]),axis=0)
+
+#    result = np.concatenate(((M0_guess*np.exp(1j*np.angle(phase_map)))[None,:,:,:],T1_guess[None,None,:,:]),axis=0)
     result = np.array([0/self.M0_sc*np.ones((NSlice,dimY,dimX),dtype=DTYPE),np.exp(-self.TR/(3000*np.ones((NSlice,dimY,dimX),dtype=DTYPE)))])
 #    result = np.concatenate((((M0_guess)*np.exp(1j*np.angle(phase_map)))[None,:,:,:],(T1_guess)[None,None,:,:]),axis=0)
 #    result = np.array([(0.01+0*M0_guess*np.exp(1j*np.angle(phase_map))),0.3+0*(T1_guess)])
@@ -132,20 +116,7 @@
     self.guess = result               
     self.min_T1 = np.exp(-self.TR/50)
     self.max_T1 = np.exp(-self.TR/5000)      
-=======
-
-#    result = np.concatenate(((M0_guess*np.exp(1j*np.angle(phase_map)))[None,:,:,:],T1_guess[None,:,:,:]),axis=0)
-#    result = np.array([0/self.M0_sc*np.ones((NSlice,dimY,dimX),dtype='complex128'),0*np.exp(-self.TR/(1000*np.ones((NSlice,dimY,dimX),dtype='complex128')))])
-    result = np.array([0/self.M0_sc*np.ones((NSlice,dimY,dimX),dtype='complex128'),np.exp(-self.TR/(3000*np.ones((NSlice,dimY,dimX),dtype='complex128')))])
-#    result = np.concatenate((((M0_guess)*np.exp(1j*np.angle(phase_map)))[None,:,:,:],(T1_guess)[None,None,:,:]),axis=0)
-#    result = np.array([(0.01+0*M0_guess*np.exp(1j*np.angle(phase_map))),0.3+0*(T1_guess)])
-#    result = np.array([1/self.M0_sc*np.ones((siz[1],siz[2],siz[3]),dtype='complex128'),1500/self.T1_sc*np.ones((siz[1],siz[2],siz[3]),dtype='complex128')])
-    self.guess = result        
-    self.min_T1 = np.exp(-self.TR/50)#50/self.T1_sc#
-    self.max_T1 = np.exp(-self.TR/5000)  #5000/self.T1_sc#      
-    
-    
->>>>>>> a4d4d0f2
+
   def execute_forward_2D(self,x,slice):
 #    E1 = np.exp(-self.TR/(x[1,:,:]*self.T1_sc))#
     E1 = x[1,:,:]
@@ -153,7 +124,6 @@
     S[~np.isfinite(S)] = 1e-20
     return S
   def execute_gradient_2D(self,x,slice):
-<<<<<<< HEAD
 #    E1 = np.exp(self.TR/(x[1,:,:]*self.T1_sc))  ####no minus!!!  
     E1 = x[1,:,:]
 #    E1[~np.isfinite(E1)] = 0
@@ -162,17 +132,7 @@
 #               (2*x[1,:,:]**2*self.T1_sc*(E1-self.cos_phi[:,slice,:,:])**2))
     grad_M0 = (self.M0_sc*self.sin_phi[:,slice,:,:]*(1 - E1))/(-self.cos_phi[:,slice,:,:]*E1 + 1)
     grad_T1 = (x[0,:,:]*self.M0_sc*self.sin_phi[:,slice,:,:]*(self.cos_phi[:,slice,:,:] - 1))/(E1*self.cos_phi[:,slice,:,:] - 1)**2
-=======
-    E1 = np.exp(-self.TR/(x[1,:,:]*self.T1_sc))  
-    E1_neg = np.exp(self.TR/(x[1,:,:]*self.T1_sc)) ####no minus!!!  
-#    E1 = x[1,:,:]
-#    E1[~np.isfinite(E1)] = 0
-    grad_M0 = (self.M0_sc*self.sin_phi[:,slice,:,:]*(E1 - 1))/(E1*self.cos_phi[:,slice,:,:] - 1)
-    grad_T1 = (-(x[0,...]*self.M0_sc*self.TR*E1_neg*(2*self.sin_phi[:,slice,:,:] 
-    - 2*self.cos_phi[:,slice,:,:]*self.sin_phi[:,slice,:,:]))/(2*x[1,...]**2*self.T1_sc*(E1_neg - self.cos_phi[:,slice,:,:])**2))
-#    grad_M0 = (self.M0_sc*self.sin_phi[:,slice,:,:]*(1 - E1))/(-self.cos_phi[:,slice,:,:]*E1 + 1)
-#    grad_T1 = (x[0,:,:]*self.M0_sc*self.sin_phi[:,slice,:,:]*(self.cos_phi[:,slice,:,:] - 1))/(E1*self.cos_phi[:,slice,:,:] - 1)**2
->>>>>>> a4d4d0f2
+
     grad = np.array([grad_M0,grad_T1])
     grad[~np.isfinite(grad)] = 1e-20
     return grad
@@ -217,9 +177,9 @@
     grad = np.array([grad_M0,grad_T1])
     grad[~np.isfinite(grad)] = 1e-20
     return grad   
-  def plot_unknowns(self,x):
+  def plot_unknowns(self,x,dim_2D=False):
       
-      if self.NSlice==1:
+      if dim_2D:
           plt.figure(1)
           plt.imshow(np.transpose(np.abs(x[0,...]*self.M0_sc)))
           plt.pause(0.05)
