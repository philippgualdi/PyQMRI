--- conflicted
+++ resolved
@@ -62,14 +62,10 @@
 #    print(M0_guess)
     
     
-<<<<<<< HEAD
+
     M0_guess = np.squeeze(gf(M0_guess,2))
     T1_guess = gf(T1_guess,2)
-=======
-    M0_guess = gf(M0_guess,5)*np.exp(1j*np.angle(phase_map))
-    T1_guess = gf(T1_guess,5)
 
->>>>>>> f00243fb
 #    mask_guess = compute_mask(M0_guess,False)
 
 #    self.mask = mask_guess#par.mask[:,63] is different
@@ -81,13 +77,10 @@
     print('T1 scale: ',self.T1_sc,
                               '/ M0_scale: ',self.M0_sc)
     #print(M0_guess[39,11]) M0 guess is gleich
-<<<<<<< HEAD
+
 #    self.T1_sc = 5e3
 #    self.M0_sc = 30
-=======
-    self.T1_sc = 5e3
-#    self.M0_sc = 50
->>>>>>> f00243fb
+
     M0_guess = M0_guess / self.M0_sc
     T1_guess = T1_guess / self.T1_sc
 
@@ -99,11 +92,9 @@
 #        
     print( 'done in', time.clock() - th)
 
-<<<<<<< HEAD
+
     result = np.concatenate(((M0_guess*np.exp(1j*np.angle(phase_map)))[None,:,:,:],T1_guess[None,None,:,:]),axis=0)
-=======
-    result = np.concatenate(((M0_guess)[None,:,:,:],(T1_guess)[None,:,:,:]),axis=0)
->>>>>>> f00243fb
+
 #    result = np.concatenate((((M0_guess)*np.exp(1j*np.angle(phase_map)))[None,:,:,:],(T1_guess)[None,None,:,:]),axis=0)
 #    result = np.array([(0.01+0*M0_guess*np.exp(1j*np.angle(phase_map))),0.3+0*(T1_guess)])
 #    result = np.array([1/self.M0_sc*np.ones((siz[1],siz[2],siz[3]),dtype='complex128'),1500/self.T1_sc*np.ones((siz[1],siz[2],siz[3]),dtype='complex128')])
