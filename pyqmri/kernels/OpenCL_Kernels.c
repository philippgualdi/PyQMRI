__kernel void update_v(
    __global float8 *v,
    __global float8 *v_,
    __global float8 *Kyk2,
    const float tau)
{
    size_t i = get_global_id(0);
    v[i] = v_[i] - tau * Kyk2[i];
}

__kernel void update_r(
    __global float2 *r,
    __global float2 *r_,
    __global float2 *A,
    __global float2 *A_,
    __global float2 *res,
    const float sigma,
    const float theta,
    const float lambdainv)
{
    size_t i = get_global_id(0);
    r[i] = (r_[i] + sigma * ((1 + theta) * A[i] - theta * A_[i] - res[i])) * lambdainv;
}

__kernel void update_z2(
    __global float16 *z_new,
    __global float16 *z,
    __global float16 *gx,
    __global float16 *gx_,
    const float sigma,
    const float theta,
    const float alphainv,
    const int NUk)
{
    size_t Nx = get_global_size(2), Ny = get_global_size(1);
    size_t NSl = get_global_size(0);
    size_t x = get_global_id(2), y = get_global_id(1);
    size_t k = get_global_id(0);
    size_t i = k * Nx * Ny + Nx * y + x;

    float fac = 0.0f;

    for (int uk = 0; uk < NUk; uk++)
    {
        z_new[i] = z[i] + sigma * ((1 + theta) * gx[i] - theta * gx_[i]);

        // reproject
        fac = hypot(fac,
                    hypot(
                        hypot(
                            hypot(
                                hypot(
                                    z_new[i].s0,
                                    z_new[i].s1),
                                hypot(
                                    z_new[i].s2,
                                    z_new[i].s3)),
                            hypot(
                                z_new[i].s4, z_new[i].s5)),
                        hypot(
                            hypot(
                                2.0f * hypot(
                                           z_new[i].s6,
                                           z_new[i].s7),
                                2.0f * hypot(
                                           z_new[i].s8,
                                           z_new[i].s9)),
                            2.0f * hypot(
                                       z_new[i].sa,
                                       z_new[i].sb))));
        i += NSl * Nx * Ny;
    }
    fac *= alphainv;
    i = k * Nx * Ny + Nx * y + x;
    for (int uk = 0; uk < NUk; uk++)
    {
        if (fac > 1.0f)
            z_new[i] /= fac;
        i += NSl * Nx * Ny;
    }
}

__kernel void update_z1(
    __global float8 *z_new,
    __global float8 *z,
    __global float8 *gx,
    __global float8 *gx_,
    __global float8 *vx,
    __global float8 *vx_,
    const float sigma,
    const float theta,
    const float alphainv,
    const int NUk_tgv,
    const int NUk_H1,
    const float h1inv)
{
    size_t Nx = get_global_size(2), Ny = get_global_size(1);
    size_t NSl = get_global_size(0);
    size_t x = get_global_id(2), y = get_global_id(1);
    size_t k = get_global_id(0);
    size_t i = k * Nx * Ny + Nx * y + x;

    float fac = 0.0f;

    for (int uk = 0; uk < NUk_tgv; uk++)
    {
        z_new[i] = z[i] + sigma * ((1 + theta) * gx[i] - theta * gx_[i] - (1 + theta) * vx[i] + theta * vx_[i]);

        // reproject
        fac = hypot(fac,
                    hypot(
                        hypot(
                            z_new[i].s0,
                            z_new[i].s1),
                        hypot(
                            hypot(
                                z_new[i].s2,
                                z_new[i].s3),
                            hypot(
                                z_new[i].s4,
                                z_new[i].s5))));
        i += NSl * Nx * Ny;
    }
    fac *= alphainv;
    i = k * Nx * Ny + Nx * y + x;
    for (int uk = 0; uk < NUk_tgv; uk++)
    {
        if (fac > 1.0f)
            z_new[i] /= fac;
        i += NSl * Nx * Ny;
    }
    i = NSl * Nx * Ny * NUk_tgv + k * Nx * Ny + Nx * y + x;
    for (int uk = NUk_tgv; uk < (NUk_tgv + NUk_H1); uk++)
    {
        z_new[i] = (z[i] + sigma * ((1 + theta) * gx[i] - theta * gx_[i])) * h1inv;
        i += NSl * Nx * Ny;
    }
}

__kernel void update_z1_tv(
    __global float8 *z_new,
    __global float8 *z,
    __global float8 *gx,
    __global float8 *gx_,
    const float sigma, const float theta, const float alphainv,
    const int NUk_tgv, const int NUk_H1, const float h1inv)
{
    size_t Nx = get_global_size(2), Ny = get_global_size(1);
    size_t NSl = get_global_size(0);
    size_t x = get_global_id(2), y = get_global_id(1);
    size_t k = get_global_id(0);
    size_t i = k * Nx * Ny + Nx * y + x;

    float fac = 0.0f;
    float8 square = 0.0f;

    for (int uk = 0; uk < NUk_tgv; uk++)
    {
        z_new[i] = z[i] + sigma * ((1 + theta) * gx[i] - theta * gx_[i]);

        // reproject
        //square = powr(z_new[i], 2);
        //fac += square.s0+square.s1+square.s2+square.s3+square.s4+square.s5;
        fac = hypot(fac,
                    hypot(
                        hypot(
                            z_new[i].s0,
                            z_new[i].s1),
                        hypot(
                            hypot(
                                z_new[i].s2,
                                z_new[i].s3),
                            hypot(
                                z_new[i].s4,
                                z_new[i].s5))));
        i += NSl * Nx * Ny;
    }
    fac *= alphainv;
    //printf("fac: %2.2f\n", fac);
    i = k * Nx * Ny + Nx * y + x;
    for (int uk = 0; uk < NUk_tgv; uk++)
    {
        if (fac > 1.0f)
        {
            z_new[i] /= fac;
        }
        i += NSl * Nx * Ny;
    }
    i = NSl * Nx * Ny * NUk_tgv + k * Nx * Ny + Nx * y + x;
    for (int uk = NUk_tgv; uk < (NUk_tgv + NUk_H1); uk++)
    {
        z_new[i] = (z[i] + sigma * ((1 + theta) * gx[i] - theta * gx_[i])) * h1inv;
        i += NSl * Nx * Ny;
    }
}

__kernel void update_primal(
    __global float2 *u_new,
    __global float2 *u,
    __global float2 *Kyk,
    __global float2 *u_k,
    const float tau,
    const float tauinv,
    const float div,
    __global float *min,
    __global float *max,
    __global int *real, const int NUk)
{
    size_t Nx = get_global_size(2), Ny = get_global_size(1);
    size_t NSl = get_global_size(0);
    size_t x = get_global_id(2), y = get_global_id(1);
    size_t k = get_global_id(0);
    size_t i = k * Nx * Ny + Nx * y + x;
    float norm = 0;
    int idx, idx2, idx3, idx4, idx5;
    float2 tmp;

    for (int uk = 0; uk < NUk; uk++)
    {
        u_new[i] = (u[i] - tau * Kyk[i] + tauinv * u_k[i]) * div;

        if (real[uk] >= 1)
        {
            u_new[i].s1 = 0.0f;
            if (u_new[i].s0 < min[uk])
            {
                u_new[i].s0 = min[uk];
            }
            if (u_new[i].s0 > max[uk])
            {
                u_new[i].s0 = max[uk];
            }
        }
        else
        {
            norm = sqrt(
                pow(
                    (float)(u_new[i].s0), (float)(2.0)) +
                pow((float)(u_new[i].s1), (float)(2.0)));
            if (norm < min[uk])
            {
                u_new[i].s0 *= 1 / norm * min[uk];
                u_new[i].s1 *= 1 / norm * min[uk];
            }
            if (norm > max[uk])
            {
                u_new[i].s0 *= 1 / norm * max[uk];
                u_new[i].s1 *= 1 / norm * max[uk];
            }
        }
        i += NSl * Nx * Ny;
    }
}

<<<<<<< HEAD
=======
__kernel void update_box(
__global float2 *u_new,
__global float2 *u,
__global float* min,
__global float* max,
__global int* real, const int NUk
)
{
    size_t Nx = get_global_size(2), Ny = get_global_size(1);
    size_t NSl = get_global_size(0);
    size_t x = get_global_id(2), y = get_global_id(1);
    size_t k = get_global_id(0);
    size_t i = k*Nx*Ny+Nx*y + x;
    float norm = 0;

    for (int uk=0; uk<NUk; uk++)
    {
        u_new[i] = u[i];

        if(real[uk]>=1)
        {
            u_new[i].s1 = 0.0f;
            if (u_new[i].s0<min[uk])
            {
                u_new[i].s0 = min[uk];
            }
            if(u_new[i].s0>max[uk])
            {
                u_new[i].s0 = max[uk];
            }
        }
        else
        {
            norm =  sqrt(
              pow(
                (float)(u_new[i].s0),(float)(2.0))
              + pow((float)(u_new[i].s1),(float)(2.0)));
            if (norm<min[uk])
            {
                u_new[i].s0 *= 1/norm*min[uk];
                u_new[i].s1 *= 1/norm*min[uk];
            }
            if(norm>max[uk])
            {
                u_new[i].s0 *= 1/norm*max[uk];
                u_new[i].s1 *= 1/norm*max[uk];
            }
        }
        i += NSl*Nx*Ny;
    }
}


>>>>>>> b36f287f
__kernel void update_primal_LM(
    __global float2 *u_new,
    __global float2 *u,
    __global float2 *Kyk,
    __global float2 *u_k,
    __global float *A,
    const float tau,
    const float tauinv,
    __global float *min,
    __global float *max,
    __global int *real,
    const int NUk)
{
    size_t Nx = get_global_size(2), Ny = get_global_size(1);
    size_t NSl = get_global_size(0);
    size_t x = get_global_id(2), y = get_global_id(1);
    size_t k = get_global_id(0);
    size_t i = k * Nx * Ny + Nx * y + x;
    float norm = 0;

    for (int uk = 0; uk < NUk; uk++)
    {
        u_new[i] = (u[i] - tau * Kyk[i] + tauinv * A[i] * u_k[i]) / (1 + tauinv * A[i]);

        if (real[uk] >= 1)
        {
            u_new[i].s1 = 0.0f;
            if (u_new[i].s0 < min[uk])
            {
                u_new[i].s0 = min[uk];
            }
            if (u_new[i].s0 > max[uk])
            {
                u_new[i].s0 = max[uk];
            }
        }
        else
        {
            norm = sqrt(
                pow((float)(u_new[i].s0), (float)(2.0)) + pow((float)(u_new[i].s1), (float)(2.0)));
            if (norm < min[uk])
            {
                u_new[i].s0 *= 1 / norm * min[uk];
                u_new[i].s1 *= 1 / norm * min[uk];
            }
            if (norm > max[uk])
            {
                u_new[i].s0 *= 1 / norm * max[uk];
                u_new[i].s1 *= 1 / norm * max[uk];
            }
        }
        i += NSl * Nx * Ny;
    }
}

__kernel void gradient(
    __global float8 *grad,
    __global float2 *u,
    const int NUk,
    __global float *ratio,
    const float dz)
{
    size_t Nx = get_global_size(2), Ny = get_global_size(1);
    size_t NSl = get_global_size(0);
    size_t x = get_global_id(2), y = get_global_id(1);
    size_t k = get_global_id(0);
    size_t i = k * Nx * Ny + Nx * y + x;

    for (int uk = 0; uk < NUk; uk++)
    {
        // gradient
<<<<<<< HEAD
        grad[i] = (float8)(-u[i], -u[i], -u[i] / dz, 0.0f, 0.0f);
        if (x < Nx - 1)
=======
        grad[i] = (float8)(-u[i],-u[i],-u[i]*dz,0.0f,0.0f);
        if (x < Nx-1)
>>>>>>> b36f287f
        {
            grad[i].s01 += u[i + 1].s01;
        }
        else
        {
            grad[i].s01 = 0.0f;
        }

        if (y < Ny - 1)
        {
            grad[i].s23 += u[i + Nx].s01;
        }
        else
        {
            grad[i].s23 = 0.0f;
        }
        if (k < NSl - 1)
        {
<<<<<<< HEAD
            grad[i].s45 += u[i + Nx * Ny].s01 / dz;
        }
=======
            grad[i].s45 += u[i+Nx*Ny].s01*dz;
                }
>>>>>>> b36f287f
        else
        {
            grad[i].s45 = 0.0f;
        }
        // scale gradients
        grad[i] *= ratio[uk];
        i += NSl * Nx * Ny;
    }
}

__kernel void sym_grad(
    __global float16 *sym,
    __global float8 *w,
    const int NUk,
    __global float *ratio,
    const float dz)
{
    size_t Nx = get_global_size(2), Ny = get_global_size(1);
    size_t NSl = get_global_size(0);
    size_t x = get_global_id(2), y = get_global_id(1);
    size_t k = get_global_id(0);
    size_t i = k * Nx * Ny + Nx * y + x;

    for (int uk = 0; uk < NUk; uk++)
    {
        // symmetrized gradient
        float16 val_real = (float16)(
            w[i].s024, w[i].s024, w[i].s024,
            0.0f, 0.0f, 0.0f, 0.0f, 0.0f, 0.0f, 0.0f);
        float16 val_imag = (float16)(
            w[i].s135, w[i].s135, w[i].s135,
            0.0f, 0.0f, 0.0f, 0.0f, 0.0f, 0.0f, 0.0f);
        if (x > 0)
        {
            val_real.s012 -= w[i - 1].s024;
            val_imag.s012 -= w[i - 1].s135;
        }
        else
        {
            val_real.s012 = (float3)0.0f;
            val_imag.s012 = (float3)0.0f;
        }

        if (y > 0)
        {
            val_real.s345 -= w[i - Nx].s024;
            val_imag.s345 -= w[i - Nx].s135;
        }
        else
        {
            val_real.s345 = (float3)0.0f;
            val_imag.s345 = (float3)0.0f;
        }

        if (k > 0)
        {
            val_real.s678 -= w[i - Nx * Ny].s024;
            val_imag.s678 -= w[i - Nx * Ny].s135;
        }
        else
        {
            val_real.s678 = (float3)0.0f;
            val_imag.s678 = (float3)0.0f;
        }

        sym[i] = (float16)(
<<<<<<< HEAD
            val_real.s0, val_imag.s0,
            val_real.s4, val_imag.s4,
            val_real.s8 / dz, val_imag.s8 / dz,
            0.5f * (val_real.s1 + val_real.s3),
            0.5f * (val_imag.s1 + val_imag.s3),
            0.5f * (val_real.s2 + val_real.s6 / dz),
            0.5f * (val_imag.s2 + val_imag.s6 / dz),
            0.5f * (val_real.s5 + val_real.s7 / dz),
            0.5f * (val_imag.s5 + val_imag.s7 / dz),
            0.0f, 0.0f, 0.0f, 0.0f);
=======
          val_real.s0, val_imag.s0,
          val_real.s4, val_imag.s4,
          val_real.s8*dz, val_imag.s8*dz,
          0.5f*(val_real.s1 + val_real.s3),
          0.5f*(val_imag.s1 + val_imag.s3),
          0.5f*(val_real.s2 + val_real.s6*dz),
          0.5f*(val_imag.s2 + val_imag.s6*dz),
          0.5f*(val_real.s5 + val_real.s7*dz),
          0.5f*(val_imag.s5 + val_imag.s7*dz),
          0.0f,0.0f,0.0f,0.0f);
>>>>>>> b36f287f
        // scale gradients
        sym[i] *= ratio[uk];
        i += NSl * Nx * Ny;
    }
}

__kernel void divergence(
    __global float2 *div,
    __global float8 *p,
    const int NUk,
    __global float *ratio,
    const float dz)
{
    size_t Nx = get_global_size(2), Ny = get_global_size(1);
    size_t NSl = get_global_size(0);
    size_t x = get_global_id(2), y = get_global_id(1);
    size_t k = get_global_id(0);
    size_t i = k * Nx * Ny + Nx * y + x;

    for (int ukn = 0; ukn < NUk; ukn++)
    {
        // divergence
        float8 val = p[i];
        if (x == Nx - 1)
        {
            //real
            val.s0 = 0.0f;
            //imag
            val.s1 = 0.0f;
        }
        if (x > 0)
        {
            //real
            val.s0 -= p[i - 1].s0;
            //imag
            val.s1 -= p[i - 1].s1;
        }
        if (y == Ny - 1)
        {
            //real
            val.s2 = 0.0f;
            //imag
            val.s3 = 0.0f;
        }
        if (y > 0)
        {
            //real
            val.s2 -= p[i - Nx].s2;
            //imag
            val.s3 -= p[i - Nx].s3;
        }
        if (k == NSl - 1)
        {
            //real
            val.s4 = 0.0f;
            //imag
            val.s5 = 0.0f;
        }
        if (k > 0)
        {
            //real
            val.s4 -= p[i - Nx * Ny].s4;
            //imag
            val.s5 -= p[i - Nx * Ny].s5;
        }
<<<<<<< HEAD
        div[i] = val.s01 + val.s23 + val.s45 / dz;
=======
        div[i] = val.s01+val.s23+val.s45*dz;
>>>>>>> b36f287f
        // scale gradients
        div[i] *= ratio[ukn];
        i += NSl * Nx * Ny;
    }
}

__kernel void sym_divergence(
    __global float8 *w,
    __global float16 *q,
    const int NUk,
    __global float *ratio,
    const float dz)
{
    size_t Nx = get_global_size(2), Ny = get_global_size(1);
    size_t NSl = get_global_size(0);
    size_t x = get_global_id(2), y = get_global_id(1);
    size_t k = get_global_id(0);
    size_t i = k * Nx * Ny + Nx * y + x;

    for (int uk = 0; uk < NUk; uk++)
    {
        // divergence
        float16 val0 = -q[i];
        float16 val_real = (float16)(
            val0.s0, val0.s6, val0.s8,
            val0.s6, val0.s2, val0.sa,
            val0.s8, val0.sa, val0.s4,
            0.0f, 0.0f, 0.0f, 0.0f, 0.0f, 0.0f, 0.0f);
        float16 val_imag = (float16)(
            val0.s1, val0.s7, val0.s9,
            val0.s7, val0.s3, val0.sb,
            val0.s9, val0.sb, val0.s5,
            0.0f, 0.0f, 0.0f, 0.0f, 0.0f, 0.0f, 0.0f);
        if (x == 0)
        {
            //real
            val_real.s012 = 0.0f;
            //imag
            val_imag.s012 = 0.0f;
        }
        if (x < Nx - 1)
        {
            //real
            val_real.s012 += (float3)(q[i + 1].s0, q[i + 1].s68);
            //imag
            val_imag.s012 += (float3)(q[i + 1].s1, q[i + 1].s79);
        }
        if (y == 0)
        {
            //real
            val_real.s345 = 0.0f;
            //imag
            val_imag.s345 = 0.0f;
        }
        if (y < Ny - 1)
        {
            //real
            val_real.s345 += (float3)(q[i + Nx].s6, q[i + Nx].s2, q[i + Nx].sa);
            //imag
            val_imag.s345 += (float3)(q[i + Nx].s7, q[i + Nx].s3, q[i + Nx].sb);
        }
        if (k == 0)
        {
            //real
            val_real.s678 = 0.0f;
            //imag
            val_imag.s678 = 0.0f;
        }
        if (k < NSl - 1)
        {
            //real
            val_real.s678 += (float3)(q[i + Nx * Ny].s8a, q[i + Nx * Ny].s4);
            //imag
            val_imag.s678 += (float3)(q[i + Nx * Ny].s9b, q[i + Nx * Ny].s5);
        }
        // linear step
        //real
<<<<<<< HEAD
        w[i].s024 = val_real.s012 + val_real.s345 + val_real.s678 / dz;
        //imag
        w[i].s135 = val_imag.s012 + val_imag.s345 + val_imag.s678 / dz;
=======
        w[i].s024 = val_real.s012 + val_real.s345 + val_real.s678*dz;
        //imag
        w[i].s135 = val_imag.s012 + val_imag.s345 + val_imag.s678*dz;
>>>>>>> b36f287f
        // scale gradients
        w[i] *= ratio[uk];
        i += NSl * Nx * Ny;
    }
}

__kernel void update_Kyk2(
    __global float8 *w,
    __global float16 *q,
    __global float8 *z,
    const int NUk,
    __global float *ratio,
    const int first,
    const float dz)
{
    size_t Nx = get_global_size(2), Ny = get_global_size(1);
    size_t NSl = get_global_size(0);
    size_t x = get_global_id(2), y = get_global_id(1);
    size_t k = get_global_id(0);
    size_t i = k * Nx * Ny + Nx * y + x;

    for (int uk = 0; uk < NUk; uk++)
    {
        // divergence
        float16 val0 = -q[i];
        float16 val_real = (float16)(
            val0.s0, val0.s6, val0.s8,
            val0.s6, val0.s2, val0.sa,
            val0.s8, val0.sa, val0.s4,
            0.0f, 0.0f, 0.0f, 0.0f, 0.0f, 0.0f, 0.0f);
        float16 val_imag = (float16)(
            val0.s1, val0.s7, val0.s9,
            val0.s7, val0.s3, val0.sb,
            val0.s9, val0.sb, val0.s5,
            0.0f, 0.0f, 0.0f, 0.0f, 0.0f, 0.0f, 0.0f);
        if (x == 0)
        {
            //real
            val_real.s012 = 0.0f;
            //imag
            val_imag.s012 = 0.0f;
        }
        if (x < Nx - 1)
        {
            //real
            val_real.s012 += (float3)(q[i + 1].s0, q[i + 1].s68);
            //imag
            val_imag.s012 += (float3)(q[i + 1].s1, q[i + 1].s79);
        }
        if (y == 0)
        {
            //real
            val_real.s345 = 0.0f;
            //imag
            val_imag.s345 = 0.0f;
        }
        if (y < Ny - 1)
        {
            //real
            val_real.s345 += (float3)(q[i + Nx].s6, q[i + Nx].s2, q[i + Nx].sa);
            //imag
            val_imag.s345 += (float3)(q[i + Nx].s7, q[i + Nx].s3, q[i + Nx].sb);
        }
        if (k == 0)
        {
            //real
            val_real.s678 = 0.0f;
            //imag
            val_imag.s678 = 0.0f;
        }
        if (k < NSl - 1)
        {
            //real
            val_real.s678 += (float3)(q[i + Nx * Ny].s8a, q[i + Nx * Ny].s4);
            //imag
            val_imag.s678 += (float3)(q[i + Nx * Ny].s9b, q[i + Nx * Ny].s5);
        }
        // linear step

        // scale gradients
        val_real *= ratio[uk];
        val_imag *= ratio[uk];
        //real
<<<<<<< HEAD
        w[i].s024 = -val_real.s012 - val_real.s345 - val_real.s678 / dz - z[i].s024;
        //imag
        w[i].s135 = -val_imag.s012 - val_imag.s345 - val_imag.s678 / dz - z[i].s135;
        i += NSl * Nx * Ny;
=======
        w[i].s024 = - val_real.s012
                    - val_real.s345
                    - val_real.s678*dz
                    -z[i].s024;
        //imag
        w[i].s135 = - val_imag.s012
                    - val_imag.s345
                    - val_imag.s678*dz
                    -z[i].s135;
        i += NSl*Nx*Ny;
>>>>>>> b36f287f
    }
}

__kernel void operator_fwd(
    __global float2 *out,
    __global float2 *in,
    __global float2 *coils,
    __global float2 *grad,
    const int NCo,
    const int NScan,
    const int Nuk)
{
    size_t X = get_global_size(2);
    size_t Y = get_global_size(1);
    size_t NSl = get_global_size(0);

    size_t x = get_global_id(2);
    size_t y = get_global_id(1);
    size_t k = get_global_id(0);

    float2 tmp_in = 0.0f;
    float2 tmp_grad = 0.0f;
    float2 tmp_coil = 0.0f;
    float2 tmp_mul = 0.0f;

    for (int scan = 0; scan < NScan; scan++)
    {
        for (int coil = 0; coil < NCo; coil++)
        {
            tmp_coil = coils[coil * NSl * X * Y + k * X * Y + y * X + x];
            float2 sum = 0.0f;
            for (int uk = 0; uk < Nuk; uk++)
            {
                tmp_grad = grad[uk * NScan * NSl * X * Y + scan * NSl * X * Y + k * X * Y + y * X + x];
                tmp_in = in[uk * NSl * X * Y + k * X * Y + y * X + x];

                tmp_mul = (float2)(
                    tmp_in.x * tmp_grad.x - tmp_in.y * tmp_grad.y,
                    tmp_in.x * tmp_grad.y + tmp_in.y * tmp_grad.x);
                sum += (float2)(
                    tmp_mul.x * tmp_coil.x - tmp_mul.y * tmp_coil.y,
                    tmp_mul.x * tmp_coil.y + tmp_mul.y * tmp_coil.x);
            }
            out[scan * NCo * NSl * X * Y + coil * NSl * X * Y + k * X * Y + y * X + x] = sum;
        }
    }
}

__kernel void operator_ad(
    __global float2 *out,
    __global float2 *in,
    __global float2 *coils,
    __global float2 *grad,
    const int NCo,
    const int NScan,
    const int Nuk)
{
    size_t X = get_global_size(2);
    size_t Y = get_global_size(1);
    size_t NSl = get_global_size(0);

    size_t x = get_global_id(2);
    size_t y = get_global_id(1);
    size_t k = get_global_id(0);

    float2 tmp_in = 0.0f;
    float2 tmp_mul = 0.0f;
    float2 conj_grad = 0.0f;
    float2 conj_coils = 0.0f;

    for (int uk = 0; uk < Nuk; uk++)
    {
        float2 sum = (float2)0.0f;
        for (int scan = 0; scan < NScan; scan++)
        {
            conj_grad = (float2)(
                grad[uk * NScan * NSl * X * Y + scan * NSl * X * Y + k * X * Y + y * X + x].x,
                -grad[uk * NScan * NSl * X * Y + scan * NSl * X * Y + k * X * Y + y * X + x].y);
            for (int coil = 0; coil < NCo; coil++)
            {
                conj_coils = (float2)(
                    coils[coil * NSl * X * Y + k * X * Y + y * X + x].x,
                    -coils[coil * NSl * X * Y + k * X * Y + y * X + x].y);

                tmp_in = in[scan * NCo * NSl * X * Y + coil * NSl * X * Y + k * X * Y + y * X + x];
                tmp_mul = (float2)(
                    tmp_in.x * conj_grad.x - tmp_in.y * conj_grad.y,
                    tmp_in.x * conj_grad.y + tmp_in.y * conj_grad.x);

                sum += (float2)(
                    tmp_mul.x * conj_coils.x - tmp_mul.y * conj_coils.y,
                    tmp_mul.x * conj_coils.y + tmp_mul.y * conj_coils.x);
            }
        }
        out[uk * NSl * X * Y + k * X * Y + y * X + x] = sum;
    }
}

__kernel void update_Kyk1(
    __global float2 *out,
    __global float2 *in,
    __global float2 *coils,
    __global float2 *grad,
    __global float8 *p,
    const int NCo,
    const int NScan,
    __global float *ratio,
    const int Nuk,
    const float dz)
{
    size_t X = get_global_size(2);
    size_t Y = get_global_size(1);
    size_t NSl = get_global_size(0);

    size_t x = get_global_id(2);
    size_t y = get_global_id(1);
    size_t k = get_global_id(0);

    size_t i = k * X * Y + X * y + x;

    float2 tmp_in = 0.0f;
    float2 tmp_mul = 0.0f;
    float2 conj_grad = 0.0f;
    float2 conj_coils = 0.0f;

    for (int uk = 0; uk < Nuk; uk++)
    {
        float2 sum = (float2)0.0f;
        for (int scan = 0; scan < NScan; scan++)
        {
            conj_grad = (float2)(
                grad[uk * NScan * NSl * X * Y + scan * NSl * X * Y + k * X * Y + y * X + x].x,
                -grad[uk * NScan * NSl * X * Y + scan * NSl * X * Y + k * X * Y + y * X + x].y);
            for (int coil = 0; coil < NCo; coil++)
            {
                conj_coils = (float2)(
                    coils[coil * NSl * X * Y + k * X * Y + y * X + x].x,
                    -coils[coil * NSl * X * Y + k * X * Y + y * X + x].y);

                tmp_in = in[scan * NCo * NSl * X * Y + coil * NSl * X * Y + k * X * Y + y * X + x];
                tmp_mul = (float2)(
                    tmp_in.x * conj_grad.x - tmp_in.y * conj_grad.y,
                    tmp_in.x * conj_grad.y + tmp_in.y * conj_grad.x);

                sum += (float2)(
                    tmp_mul.x * conj_coils.x - tmp_mul.y * conj_coils.y,
                    tmp_mul.x * conj_coils.y + tmp_mul.y * conj_coils.x);
            }
        }

        // divergence
        float8 val = p[i];
        if (x == X - 1)
        {
            //real
            val.s0 = 0.0f;
            //imag
            val.s1 = 0.0f;
        }
        if (x > 0)
        {
            //real
            val.s0 -= p[i - 1].s0;
            //imag
            val.s1 -= p[i - 1].s1;
        }
        if (y == Y - 1)
        {
            //real
            val.s2 = 0.0f;
            //imag
            val.s3 = 0.0f;
        }
        if (y > 0)
        {
            //real
            val.s2 -= p[i - X].s2;
            //imag
            val.s3 -= p[i - X].s3;
        }
        if (k == NSl - 1)
        {
            //real
            val.s4 = 0.0f;
            //imag
            val.s5 = 0.0f;
        }
        if (k > 0)
        {
            //real
            val.s4 -= p[i - X * Y].s4;
            //imag
            val.s5 -= p[i - X * Y].s5;
        }
        // scale gradients
<<<<<<< HEAD
        val *= ratio[uk];
        out[uk * NSl * X * Y + k * X * Y + y * X + x] = sum - (val.s01 + val.s23 + val.s45 / dz);
        i += NSl * X * Y;
=======
        val*=ratio[uk];
        out[uk*NSl*X*Y+k*X*Y+y*X+x] = sum - (val.s01+val.s23+val.s45*dz);
        i += NSl*X*Y;
>>>>>>> b36f287f
    }
}

__kernel void operator_fwd_imagespace(
    __global float2 *out,
    __global float2 *in,
    __global float2 *grad,
    const int NScan,
    const int Nuk)
{
    size_t X = get_global_size(2);
    size_t Y = get_global_size(1);
    size_t NSl = get_global_size(0);

    size_t x = get_global_id(2);
    size_t y = get_global_id(1);
    size_t k = get_global_id(0);

    float2 tmp_in = 0.0f;
    float2 tmp_grad = 0.0f;

    for (int scan = 0; scan < NScan; scan++)
    {
        float2 sum = 0.0f;
        for (int uk = 0; uk < Nuk; uk++)
        {
            tmp_grad = grad[uk * NScan * NSl * X * Y + scan * NSl * X * Y + k * X * Y + y * X + x];
            tmp_in = in[uk * NSl * X * Y + k * X * Y + y * X + x];

            sum += (float2)(
                tmp_in.x * tmp_grad.x - tmp_in.y * tmp_grad.y,
                tmp_in.x * tmp_grad.y + tmp_in.y * tmp_grad.x);
        }
        out[scan * NSl * X * Y + k * X * Y + y * X + x] = sum;
    }
}

__kernel void operator_ad_imagespace(
    __global float2 *out,
    __global float2 *in,
    __global float2 *grad,
    const int NScan,
    const int Nuk)
{
    size_t X = get_global_size(2);
    size_t Y = get_global_size(1);
    size_t NSl = get_global_size(0);

    size_t x = get_global_id(2);
    size_t y = get_global_id(1);
    size_t k = get_global_id(0);

    float2 tmp_in = 0.0f;
    float2 conj_grad = 0.0f;

    for (int uk = 0; uk < Nuk; uk++)
    {
        float2 sum = (float2)0.0f;
        for (int scan = 0; scan < NScan; scan++)
        {
            conj_grad = (float2)(
                grad[uk * NScan * NSl * X * Y + scan * NSl * X * Y + k * X * Y + y * X + x].x,
                -grad[uk * NScan * NSl * X * Y + scan * NSl * X * Y + k * X * Y + y * X + x].y);
            tmp_in = in[scan * NSl * X * Y + k * X * Y + y * X + x];
            sum += (float2)(
                tmp_in.x * conj_grad.x - tmp_in.y * conj_grad.y,
                tmp_in.x * conj_grad.y + tmp_in.y * conj_grad.x);
        }
        out[uk * NSl * X * Y + k * X * Y + y * X + x] = sum;
    }
}

__kernel void update_Kyk1_imagespace(
    __global float2 *out,
    __global float2 *in,
    __global float2 *grad,
    __global float8 *p,
    const int NScan,
    __global float *ratio,
    const int Nuk,
    const float dz)
{
    size_t X = get_global_size(2);
    size_t Y = get_global_size(1);
    size_t NSl = get_global_size(0);

    size_t x = get_global_id(2);
    size_t y = get_global_id(1);
    size_t k = get_global_id(0);

    size_t i = k * X * Y + X * y + x;

    float2 tmp_in = 0.0f;
    float2 conj_grad = 0.0f;

    for (int uk = 0; uk < Nuk; uk++)
    {
        float2 sum = (float2)0.0f;
        for (int scan = 0; scan < NScan; scan++)
        {
            conj_grad = (float2)(
                grad[uk * NScan * NSl * X * Y + scan * NSl * X * Y + k * X * Y + y * X + x].x,
                -grad[uk * NScan * NSl * X * Y + scan * NSl * X * Y + k * X * Y + y * X + x].y);
            tmp_in = in[scan * NSl * X * Y + k * X * Y + y * X + x];
            sum += (float2)(
                tmp_in.x * conj_grad.x - tmp_in.y * conj_grad.y,
                tmp_in.x * conj_grad.y + tmp_in.y * conj_grad.x);
        }
        // divergence
        float8 val = p[i];
        if (x == X - 1)
        {
            //real
            val.s0 = 0.0f;
            //imag
            val.s1 = 0.0f;
        }
        if (x > 0)
        {
            //real
            val.s0 -= p[i - 1].s0;
            //imag
            val.s1 -= p[i - 1].s1;
        }
        if (y == Y - 1)
        {
            //real
            val.s2 = 0.0f;
            //imag
            val.s3 = 0.0f;
        }
        if (y > 0)
        {
            //real
            val.s2 -= p[i - X].s2;
            //imag
            val.s3 -= p[i - X].s3;
        }
        if (k == NSl - 1)
        {
            //real
            val.s4 = 0.0f;
            //imag
            val.s5 = 0.0f;
        }
        if (k > 0)
        {
            //real
            val.s4 -= p[i - X * Y].s4;
            //imag
            val.s5 -= p[i - X * Y].s5;
        }
        // scale gradients
<<<<<<< HEAD
        val *= ratio[uk];
        out[uk * NSl * X * Y + k * X * Y + y * X + x] = sum - (val.s01 + val.s23 + val.s45 / dz);
        i += NSl * X * Y;
=======
        val*=ratio[uk];
        out[uk*NSl*X*Y+k*X*Y+y*X+x] = sum - (val.s01+val.s23+val.s45*dz);
        i += NSl*X*Y;
>>>>>>> b36f287f
    }
}

__kernel void update_primal_explicit(
    __global float2 *u_new,
    __global float2 *u,
    __global float2 *Kyk,
    __global float2 *u_k,
    __global float2 *ATd,
    const float tau,
    const float delta_inv,
    const float lambd,
    __global float *mmin,
    __global float *mmax,
    __global int *real,
    const int NUk)
{
    size_t Nx = get_global_size(2), Ny = get_global_size(1);
    size_t NSl = get_global_size(0);
    size_t x = get_global_id(2), y = get_global_id(1);
    size_t k = get_global_id(0);
    size_t i = k * Nx * Ny + Nx * y + x;

    for (int uk = 0; uk < NUk; uk++)
    {
        u_new[i] = u[i] - tau * (lambd * u_new[i] - lambd * ATd[i] + delta_inv * u[i] - delta_inv * u_k[i] - Kyk[i]);

        if (real[uk] > 0)
        {
            u_new[i].s1 = 0;
            if (u_new[i].s0 < mmin[uk])
            {
                u_new[i].s0 = mmin[uk];
            }
            if (u_new[i].s0 > mmax[uk])
            {
                u_new[i].s0 = mmax[uk];
            }
        }
        else
        {
            if (u_new[i].s0 < mmin[uk])
            {
                u_new[i].s0 = mmin[uk];
            }
            if (u_new[i].s0 > mmax[uk])
            {
                u_new[i].s0 = mmax[uk];
            }
            if (u_new[i].s1 < mmin[uk])
            {
                u_new[i].s1 = mmin[uk];
            }
            if (u_new[i].s1 > mmax[uk])
            {
                u_new[i].s1 = mmax[uk];
            }
        }
        i += NSl * Nx * Ny;
    }
}

__kernel void operator_fwd_cg(
    __global float2 *out,
    __global float2 *in,
    __global float2 *coils,
    const int NCo,
    const int NScan)
{
    size_t X = get_global_size(2);
    size_t Y = get_global_size(1);
    size_t NSl = get_global_size(0);

    size_t x = get_global_id(2);
    size_t y = get_global_id(1);
    size_t k = get_global_id(0);

    float2 tmp_in = 0.0f;
    float2 tmp_grad = 0.0f;
    float2 tmp_coil = 0.0f;
    float2 tmp_mul = 0.0f;

    for (int scan = 0; scan < NScan; scan++)
    {
        for (int coil = 0; coil < NCo; coil++)
        {
            out[scan * NCo * NSl * X * Y + coil * NSl * X * Y + k * X * Y + y * X + x] = (float2)(
                in[scan * NSl * X * Y + k * X * Y + y * X + x].x * coils[coil * NSl * X * Y + k * X * Y + y * X + x].x - in[scan * NSl * X * Y + k * X * Y + y * X + x].y * coils[coil * NSl * X * Y + k * X * Y + y * X + x].y,
                in[scan * NSl * X * Y + k * X * Y + y * X + x].x * coils[coil * NSl * X * Y + k * X * Y + y * X + x].y + in[scan * NSl * X * Y + k * X * Y + y * X + x].y * coils[coil * NSl * X * Y + k * X * Y + y * X + x].x);
        }
    }
}

__kernel void operator_ad_cg(
    __global float2 *out,
    __global float2 *in,
    __global float2 *coils,
    const int NCo,
    const int NScan)
{
    size_t X = get_global_size(2);
    size_t Y = get_global_size(1);
    size_t NSl = get_global_size(0);
    size_t x = get_global_id(2);
    size_t y = get_global_id(1);
    size_t k = get_global_id(0);

    float2 tmp_in = 0.0f;
    float2 tmp_mul = 0.0f;
    float2 conj_grad = 0.0f;
    float2 conj_coils = 0.0f;

    for (int scan = 0; scan < NScan; scan++)
    {
        float2 sum = (float2)0.0f;
        for (int coil = 0; coil < NCo; coil++)
        {
            conj_coils = (float2)(
                coils[coil * NSl * X * Y + k * X * Y + y * X + x].x,
                -coils[coil * NSl * X * Y + k * X * Y + y * X + x].y);
            tmp_in = in[scan * NCo * NSl * X * Y + coil * NSl * X * Y + k * X * Y + y * X + x];

            sum += (float2)(
                tmp_in.x * conj_coils.x - tmp_in.y * conj_coils.y,
                tmp_in.x * conj_coils.y + tmp_in.y * conj_coils.x);
        }
        out[scan * NSl * X * Y + k * X * Y + y * X + x] = sum;
    }
}

__kernel void update_ipiano_log_grad_f(
    __global float2 *f,
    __global float2 *AA,
    __global float2 *Ad,
    __global float2 *x_in,
    __global float2 *x_k,
    __global float2 *reg,
    const float dalta,
    const float lambd,
    __global float *min,
    __global float *max,
    __global int *real, const int NUk)
{
    size_t Nx = get_global_size(2), Ny = get_global_size(1);
    size_t NSl = get_global_size(0);
    size_t x = get_global_id(2), y = get_global_id(1);
    size_t k = get_global_id(0);
    size_t i = k * Nx * Ny + Nx * y + x;
    float norm = 0;
    int idx, idx2, idx3, idx4, idx5;
    float2 tmp;

    for (int uk = 0; uk < NUk; uk++)
    {
        f[i] = ((AA[i] - Ad[i]) + dalta * (x_in[i] - x_k[i]) + lambd * reg[uk]);

        i += NSl * Nx * Ny;
    }
}

__kernel void update_ipiano_log_fwd(
    __global float2 *x_new,
    __global float2 *x_in,
    __global float2 *x_old,
    __global float2 *Kyk,
    const float alpha,
    const float beta,
    __global float *min,
    __global float *max,
    __global int *real, const int NUk)
{
    size_t Nx = get_global_size(2), Ny = get_global_size(1);
    size_t NSl = get_global_size(0);
    size_t x = get_global_id(2), y = get_global_id(1);
    size_t k = get_global_id(0);
    size_t i = k * Nx * Ny + Nx * y + x;
    float norm = 0;
    int idx, idx2, idx3, idx4, idx5;
    float2 tmp;

    for (int uk = 0; uk < NUk; uk++)
    {
        x_new[i] = (x_in[i] - alpha * Kyk[i] + beta * (x_in[i] - x_old[i]));

        if (real[uk] > 1)
        {
            x_new[i].s1 = 0.0f;
            if (x_new[i].s0 < min[uk])
            {
                x_new[i].s0 = min[uk];
            }
            if (x_new[i].s0 > max[uk])
            {
                x_new[i].s0 = max[uk];
            }
        }
        else
        {
            norm = sqrt(
                pow(
                    (float)(x_new[i].s0), (float)(2.0)) +
                pow((float)(x_new[i].s1), (float)(2.0)));
            if (norm < min[uk])
            {
                x_new[i].s0 *= 1 / norm * min[uk];
                x_new[i].s1 *= 1 / norm * min[uk];
            }
            if (norm > max[uk])
            {
                x_new[i].s0 *= 1 / norm * max[uk];
                x_new[i].s1 *= 1 / norm * max[uk];
            }
        }

        i += NSl * Nx * Ny;
    }
}<|MERGE_RESOLUTION|>--- conflicted
+++ resolved
@@ -252,8 +252,6 @@
     }
 }
 
-<<<<<<< HEAD
-=======
 __kernel void update_box(
 __global float2 *u_new,
 __global float2 *u,
@@ -307,7 +305,6 @@
 }
 
 
->>>>>>> b36f287f
 __kernel void update_primal_LM(
     __global float2 *u_new,
     __global float2 *u,
@@ -379,13 +376,8 @@
     for (int uk = 0; uk < NUk; uk++)
     {
         // gradient
-<<<<<<< HEAD
-        grad[i] = (float8)(-u[i], -u[i], -u[i] / dz, 0.0f, 0.0f);
-        if (x < Nx - 1)
-=======
         grad[i] = (float8)(-u[i],-u[i],-u[i]*dz,0.0f,0.0f);
         if (x < Nx-1)
->>>>>>> b36f287f
         {
             grad[i].s01 += u[i + 1].s01;
         }
@@ -404,13 +396,8 @@
         }
         if (k < NSl - 1)
         {
-<<<<<<< HEAD
-            grad[i].s45 += u[i + Nx * Ny].s01 / dz;
-        }
-=======
             grad[i].s45 += u[i+Nx*Ny].s01*dz;
                 }
->>>>>>> b36f287f
         else
         {
             grad[i].s45 = 0.0f;
@@ -477,18 +464,6 @@
         }
 
         sym[i] = (float16)(
-<<<<<<< HEAD
-            val_real.s0, val_imag.s0,
-            val_real.s4, val_imag.s4,
-            val_real.s8 / dz, val_imag.s8 / dz,
-            0.5f * (val_real.s1 + val_real.s3),
-            0.5f * (val_imag.s1 + val_imag.s3),
-            0.5f * (val_real.s2 + val_real.s6 / dz),
-            0.5f * (val_imag.s2 + val_imag.s6 / dz),
-            0.5f * (val_real.s5 + val_real.s7 / dz),
-            0.5f * (val_imag.s5 + val_imag.s7 / dz),
-            0.0f, 0.0f, 0.0f, 0.0f);
-=======
           val_real.s0, val_imag.s0,
           val_real.s4, val_imag.s4,
           val_real.s8*dz, val_imag.s8*dz,
@@ -499,7 +474,6 @@
           0.5f*(val_real.s5 + val_real.s7*dz),
           0.5f*(val_imag.s5 + val_imag.s7*dz),
           0.0f,0.0f,0.0f,0.0f);
->>>>>>> b36f287f
         // scale gradients
         sym[i] *= ratio[uk];
         i += NSl * Nx * Ny;
@@ -565,11 +539,7 @@
             //imag
             val.s5 -= p[i - Nx * Ny].s5;
         }
-<<<<<<< HEAD
-        div[i] = val.s01 + val.s23 + val.s45 / dz;
-=======
         div[i] = val.s01+val.s23+val.s45*dz;
->>>>>>> b36f287f
         // scale gradients
         div[i] *= ratio[ukn];
         i += NSl * Nx * Ny;
@@ -647,15 +617,9 @@
         }
         // linear step
         //real
-<<<<<<< HEAD
-        w[i].s024 = val_real.s012 + val_real.s345 + val_real.s678 / dz;
-        //imag
-        w[i].s135 = val_imag.s012 + val_imag.s345 + val_imag.s678 / dz;
-=======
         w[i].s024 = val_real.s012 + val_real.s345 + val_real.s678*dz;
         //imag
         w[i].s135 = val_imag.s012 + val_imag.s345 + val_imag.s678*dz;
->>>>>>> b36f287f
         // scale gradients
         w[i] *= ratio[uk];
         i += NSl * Nx * Ny;
@@ -739,12 +703,6 @@
         val_real *= ratio[uk];
         val_imag *= ratio[uk];
         //real
-<<<<<<< HEAD
-        w[i].s024 = -val_real.s012 - val_real.s345 - val_real.s678 / dz - z[i].s024;
-        //imag
-        w[i].s135 = -val_imag.s012 - val_imag.s345 - val_imag.s678 / dz - z[i].s135;
-        i += NSl * Nx * Ny;
-=======
         w[i].s024 = - val_real.s012
                     - val_real.s345
                     - val_real.s678*dz
@@ -755,7 +713,6 @@
                     - val_imag.s678*dz
                     -z[i].s135;
         i += NSl*Nx*Ny;
->>>>>>> b36f287f
     }
 }
 
@@ -951,15 +908,9 @@
             val.s5 -= p[i - X * Y].s5;
         }
         // scale gradients
-<<<<<<< HEAD
-        val *= ratio[uk];
-        out[uk * NSl * X * Y + k * X * Y + y * X + x] = sum - (val.s01 + val.s23 + val.s45 / dz);
-        i += NSl * X * Y;
-=======
         val*=ratio[uk];
         out[uk*NSl*X*Y+k*X*Y+y*X+x] = sum - (val.s01+val.s23+val.s45*dz);
         i += NSl*X*Y;
->>>>>>> b36f287f
     }
 }
 
@@ -1113,15 +1064,9 @@
             val.s5 -= p[i - X * Y].s5;
         }
         // scale gradients
-<<<<<<< HEAD
-        val *= ratio[uk];
-        out[uk * NSl * X * Y + k * X * Y + y * X + x] = sum - (val.s01 + val.s23 + val.s45 / dz);
-        i += NSl * X * Y;
-=======
         val*=ratio[uk];
         out[uk*NSl*X*Y+k*X*Y+y*X+x] = sum - (val.s01+val.s23+val.s45*dz);
         i += NSl*X*Y;
->>>>>>> b36f287f
     }
 }
 
