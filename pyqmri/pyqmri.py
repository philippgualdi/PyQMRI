--- conflicted
+++ resolved
@@ -56,7 +56,7 @@
                          str(platfrom.get_info(cl.platform_info.VERSION))))
                 use_GPU = False
                 par["Platform_Indx"] = j
-        if par["Platform_Indx"] is None:
+        if not par["Platform_Indx"]:
             raise(ValueError("No OpenCL CPU device found."))
     par["use_GPU"] = use_GPU
     return platforms
@@ -316,14 +316,7 @@
             sys.exit()
         file = myargs.file
     name = os.path.normpath(file)
-<<<<<<< HEAD
-    par["fname"] = name.split(os.sep)[-1]
-    
-    if not par["fname"].endswith((('.h5'), ('.hdf5'))):
-        par["fname"] += '.h5'
-=======
     par["fname"] = name.split(os.sep)[-1].split(".")[0]
->>>>>>> f1ecdfe5
 
     if myargs.outdir == '':
         outdir = os.sep.join(name.split(os.sep)[:-1]) + os.sep + \
@@ -334,7 +327,7 @@
             outdir = '.'+outdir
     else:
         outdir = myargs.outdir + os.sep + "PyQMRI_out" + \
-            os.sep + myargs.sig_model + os.sep + \
+            os.sep + myargs.sig_model + os.sep + par["fname"] + os.sep + \
             time.strftime("%Y-%m-%d  %H-%M-%S") + os.sep
     if not os.path.exists(outdir):
         os.makedirs(outdir)
