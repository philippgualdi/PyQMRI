--- conflicted
+++ resolved
@@ -19,13 +19,10 @@
 from pyqmri._helper_fun._est_coils import est_coils
 from pyqmri.ipiano import IPianoOptimizer
 from pyqmri.irgn import IRGNOptimizer
-<<<<<<< HEAD
-from pyqmri.solver import CGSolver
-=======
+
 np.seterr(divide='ignore', invalid='ignore')
 
 np.seterr(divide='ignore')
->>>>>>> b36f287f
 
 
 def _choosePlatform(myargs, par):
@@ -608,11 +605,8 @@
 # Scale data norm  ############################################################
 ###############################################################################
     data, images = _estScaleNorm(myargs, par, images, data)
-<<<<<<< HEAD
-    if myargs.weights == -1:
-=======
+
     if np.allclose(myargs.weights, -1):
->>>>>>> b36f287f
         par["weights"] = np.ones((par["unknowns"]), dtype=par["DTYPE_real"])
     else:
         par["weights"] = np.array(myargs.weights, dtype=par["DTYPE_real"])
@@ -636,7 +630,6 @@
                         reg_type=myargs.reg,
                         DTYPE=par["DTYPE"],
                         DTYPE_real=par["DTYPE_real"])
-<<<<<<< HEAD
     else:
         opt = IRGNOptimizer(par,
                         model,
@@ -649,10 +642,7 @@
                         DTYPE=par["DTYPE"],
                         DTYPE_real=par["DTYPE_real"])
     
-    f = h5py.File(par["outdir"]+"output_" + par["fname"], "a")
-=======
     f = h5py.File(par["outdir"]+"output_" + par["fname"]+".h5", "a")
->>>>>>> b36f287f
     f.create_dataset("images_ifft", data=images)
     f.attrs['data_norm'] = par["dscale"]
     f.close()
