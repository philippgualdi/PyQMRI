--- conflicted
+++ resolved
@@ -3,19 +3,19 @@
 """Module holding the classes for different numerical Optimizer."""
 
 from __future__ import division
+
 import sys
+
 import numpy as np
-from pkg_resources import resource_filename
 import pyopencl as cl
 import pyopencl.array as clarray
-<<<<<<< HEAD
 import pyopencl.clmath as clmath
-=======
 import pyopencl.reduction as clred
->>>>>>> b36f287f
+from pkg_resources import resource_filename
+
 import pyqmri.operator as operator
+import pyqmri.streaming as streaming
 from pyqmri._helper_fun import CLProgram as Program
-import pyqmri.streaming as streaming
 
 
 class CGSolver:
@@ -140,26 +140,6 @@
         if guess is not None:
             x = clarray.to_device(self._queue, guess)
         else:
-<<<<<<< HEAD
-            x = clarray.zeros(
-                self._queue,
-                (self._NScan, 1, self._NSlice, self._dimY, self._dimX),
-                self._DTYPE,
-                "C",
-            )
-        b = clarray.empty(
-            self._queue,
-            (self._NScan, 1, self._NSlice, self._dimY, self._dimX),
-            self._DTYPE,
-            "C",
-        )
-        Ax = clarray.empty(
-            self._queue,
-            (self._NScan, 1, self._NSlice, self._dimY, self._dimX),
-            self._DTYPE,
-            "C",
-        )
-=======
             x = clarray.zeros(self._queue,
                               (self._NScan, 1,
                                self._NSlice, self._dimY, self._dimX),
@@ -172,7 +152,6 @@
                            (self._NScan, 1,
                             self._NSlice, self._dimY, self._dimX),
                            self._DTYPE, "C")
->>>>>>> b36f287f
 
         data = clarray.to_device(self._queue, data)
         self._operator_rhs(b, data)
@@ -270,27 +249,6 @@
         """
         if wait_for is None:
             wait_for = []
-<<<<<<< HEAD
-        self._tmp_result.add_event(
-            self._FTH(
-                self._tmp_result,
-                x,
-                wait_for=wait_for + x.events,
-                scan_offset=self._scan_offset,
-            )
-        )
-        return self._prg.operator_ad_cg(
-            self._queue,
-            (self._NSlice, self._dimY, self._dimX),
-            None,
-            out.data,
-            self._tmp_result.data,
-            self._coils,
-            np.int32(self._NC),
-            np.int32(self._NScan),
-            wait_for=(self._tmp_result.events + out.events + wait_for),
-        )
-=======
         self._tmp_result.add_event(self._FTH(
             self._tmp_result, x, wait_for=wait_for+x.events,
             scan_offset=self._scan_offset))
@@ -619,7 +577,6 @@
             lmax = np.abs((clarray.vdot(b_k1,b_k)/np.linalg.norm(b_k.get())**2).get())
     
         return lmax
->>>>>>> b36f287f
 
 
 class PDBaseSolver:
@@ -743,13 +700,6 @@
         self.min_const = None
         self.max_const = None
         self.real_const = None
-<<<<<<< HEAD
-        self._kernelsize = (
-            par["par_slices"] + par["overlap"],
-            par["dimY"],
-            par["dimX"],
-        )
-=======
         self._kernelsize = (par["par_slices"] + par["overlap"], par["dimY"],
                             par["dimX"])
         if self._DTYPE is np.complex64:
@@ -814,7 +764,6 @@
                 reduce_expr="a+b", 
                 map_expr="(pown(x[i].s0-y[i].s0,2)+pown(x[i].s1-y[i].s1,2))*w[i]",
                 arguments="__global double2 *x, __global double2 *y, __global double *w")
->>>>>>> b36f287f
 
     @staticmethod
     def factory(
@@ -1085,35 +1034,6 @@
                 tau_new = tau_new * mu_line
 
             tau = tau_new
-<<<<<<< HEAD
-            for j, k in zip(primal_vars_new, tmp_results_adjoint_new):
-                (
-                    primal_vars[j],
-                    primal_vars_new[j],
-                    tmp_results_adjoint[k],
-                    tmp_results_adjoint_new[k],
-                ) = (
-                    primal_vars_new[j],
-                    primal_vars[j],
-                    tmp_results_adjoint_new[k],
-                    tmp_results_adjoint[k],
-                )
-
-            for j, k in zip(dual_vars_new, tmp_results_forward_new):
-                (
-                    dual_vars[j],
-                    dual_vars_new[j],
-                    tmp_results_forward[k],
-                    tmp_results_forward_new[k],
-                ) = (
-                    dual_vars_new[j],
-                    dual_vars[j],
-                    tmp_results_forward_new[k],
-                    tmp_results_forward[k],
-                )
-
-            if not np.mod(i, 10):
-=======
             for j, k in zip(primal_vars_new,
                             tmp_results_adjoint_new):
                 (primal_vars[j],
@@ -1149,58 +1069,11 @@
             gap.append(gap_val)
                 
             if not np.mod(i+1, 100):
->>>>>>> b36f287f
                 if self.display_iterations:
                     if isinstance(primal_vars["x"], np.ndarray):
                         self.model.plot_unknowns(np.swapaxes(primal_vars["x"], 0, 1))
                     else:
                         self.model.plot_unknowns(primal_vars["x"].get())
-<<<<<<< HEAD
-                primal_new, dual, gap = self._calcResidual(
-                    in_primal=primal_vars,
-                    in_dual=dual_vars,
-                    in_precomp_fwd=tmp_results_forward,
-                    in_precomp_adj=tmp_results_adjoint,
-                    data=data,
-                )
-
-                if i == 0:
-                    gap_init = gap
-                if np.abs(primal - primal_new) / self._fval_init < self.tol:
-                    print(
-                        "Terminated at iteration %d because the energy "
-                        "decrease in the primal problem was less than %.3e"
-                        % (i, np.abs(primal - primal_new) / self._fval_init)
-                    )
-                    return primal_vars_new
-                if gap > gap_old * self.stag and i > 1:
-                    print(
-                        "Terminated at iteration %d "
-                        "because the method stagnated" % (i)
-                    )
-                    return primal_vars_new
-                if np.abs((gap - gap_old) / gap_init) < self.tol:
-                    print(
-                        "Terminated at iteration %d because the "
-                        "relative energy decrease of the PD gap was "
-                        "less than %.3e" % (i, np.abs((gap - gap_old) / gap_init))
-                    )
-                    return primal_vars_new
-                primal = primal_new
-                gap_old = gap
-                sys.stdout.write(
-                    "Iteration: %04d ---- Primal: %2.2e, "
-                    "Dual: %2.2e, Gap: %2.2e, Beta: %2.2e \r"
-                    % (
-                        i,
-                        1000 * primal / self._fval_init,
-                        1000 * dual / self._fval_init,
-                        1000 * gap / self._fval_init,
-                        beta_line,
-                    )
-                )
-                sys.stdout.flush()
-=======
             if np.abs(primal[-2] - primal[-1])/primal[1] <\
                self.tol:
                 print(
@@ -1247,7 +1120,6 @@
                  1000*gap[-1] / gap[1],
                  beta_line))
             sys.stdout.flush()
->>>>>>> b36f287f
 
         return primal_vars
 
@@ -1352,19 +1224,6 @@
             inp[2].data,
             inp[3].data,
             self._DTYPE_real(par[0]),
-<<<<<<< HEAD
-            self._DTYPE_real(par[0] / par[1]),
-            self.min_const[idx].data,
-            self.max_const[idx].data,
-            self.real_const[idx].data,
-            np.int32(self.unknowns),
-            wait_for=(
-                outp.events + inp[0].events + inp[1].events + inp[2].events + wait_for
-            ),
-        )
-
-    def update_v(self, outp, inp, par=None, idx=0, idxq=0, bound_cond=0, wait_for=None):
-=======
             self._DTYPE_real(par[0]/par[1]),
             self.min_const[idx].data, self.max_const[idx].data,
             self.real_const[idx].data, np.int32(self.unknowns),
@@ -1374,7 +1233,6 @@
 
     def update_v(self, outp, inp, par=None, idx=0, idxq=0,
                  bound_cond=0, wait_for=None):
->>>>>>> b36f287f
         """Primal update of the v variable in Primal-Dual Algorithm.
 
         Parameters
@@ -1730,20 +1588,6 @@
         dual_vars_new = {}
         tmp_results_forward = {}
         tmp_results_forward_new = {}
-<<<<<<< HEAD
-        dual_vars["r"] = clarray.zeros(self._queue[0], data.shape, dtype=self._DTYPE)
-        dual_vars_new["r"] = clarray.empty_like(dual_vars["r"])
-
-        dual_vars["z1"] = clarray.zeros(
-            self._queue[0], primal_vars["x"].shape + (4,), dtype=self._DTYPE
-        )
-        dual_vars_new["z1"] = clarray.empty_like(dual_vars["z1"])
-
-        tmp_results_forward["gradx"] = clarray.empty_like(dual_vars["z1"])
-        tmp_results_forward_new["gradx"] = clarray.empty_like(dual_vars["z1"])
-        tmp_results_forward["Ax"] = clarray.empty_like(data)
-        tmp_results_forward_new["Ax"] = clarray.empty_like(data)
-=======
         dual_vars["r"] = clarray.zeros(
             self._queue[0],
             data.shape,
@@ -1761,7 +1605,6 @@
             dual_vars["z1"])
         tmp_results_forward["Ax"] = clarray.zeros_like(data)
         tmp_results_forward_new["Ax"] = clarray.zeros_like(data)
->>>>>>> b36f287f
 
         return (
             primal_vars,
@@ -1869,28 +1712,6 @@
 
         ynorm = (
             (
-<<<<<<< HEAD
-                clarray.vdot(out_dual["r"] - in_dual["r"], out_dual["r"] - in_dual["r"])
-                + clarray.vdot(
-                    out_dual["z1"] - in_dual["z1"], out_dual["z1"] - in_dual["z1"]
-                )
-            )
-            ** (1 / 2)
-        ).real
-        lhs = (
-            np.sqrt(beta)
-            * tau
-            * (
-                (
-                    clarray.vdot(
-                        out_adj["Kyk1"] - in_precomp_adj["Kyk1"],
-                        out_adj["Kyk1"] - in_precomp_adj["Kyk1"],
-                    )
-                )
-                ** (1 / 2)
-            ).real
-        )
-=======
                 self.normkrnldiff(out_dual["r"], in_dual["r"])
                 + self.normkrnldiff(out_dual["z1"], in_dual["z1"])
             )**(1 / 2))
@@ -1898,32 +1719,11 @@
             (
                 self.normkrnldiff(out_adj["Kyk1"], in_precomp_adj["Kyk1"])
             )**(1 / 2))
->>>>>>> b36f287f
         return lhs.get(), ynorm.get()
 
     def _calcResidual(self, in_primal, in_dual, in_precomp_fwd, in_precomp_adj, data):
 
         primal_new = (
-<<<<<<< HEAD
-            self.lambd
-            / 2
-            * clarray.vdot(in_precomp_fwd["Ax"] - data, in_precomp_fwd["Ax"] - data)
-            + self.alpha * clarray.sum(abs(in_precomp_fwd["gradx"]))
-            + 1
-            / (2 * self.delta)
-            * clarray.vdot(
-                (in_primal["x"] - in_primal["xk"]) * self.jacobi,
-                in_primal["x"] - in_primal["xk"],
-            )
-        ).real
-
-        dual = (
-            -self.delta
-            / 2
-            * clarray.vdot(-in_precomp_adj["Kyk1"], -in_precomp_adj["Kyk1"])
-            - clarray.vdot(in_primal["xk"], -in_precomp_adj["Kyk1"])
-            - 1 / (2 * self.lambd) * clarray.vdot(in_dual["r"], in_dual["r"])
-=======
             self.lambd / 2 * 
             self.normkrnldiff(in_precomp_fwd["Ax"], data)
             + self.alpha * clarray.sum(
@@ -1943,30 +1743,11 @@
                 - in_precomp_adj["Kyk1"]
                 )
             - 1 / (2 * self.lambd) * self.normkrnl(in_dual["r"])
->>>>>>> b36f287f
             - clarray.vdot(data, in_dual["r"])
         ).real
 
         if self.unknowns_H1 > 0:
             primal_new += (
-<<<<<<< HEAD
-                self.omega
-                / 2
-                * clarray.vdot(
-                    in_precomp_fwd["gradx"][self.unknowns_TGV :],
-                    in_precomp_fwd["gradx"][self.unknowns_TGV :],
-                )
-            ).real
-
-            dual += (
-                -1
-                / (2 * self.omega)
-                * clarray.vdot(
-                    in_dual["z1"][self.unknowns_TGV :],
-                    in_dual["z1"][self.unknowns_TGV :],
-                )
-            ).real
-=======
                  self.omega / 2 * self.normkrnl(
                      in_precomp_fwd["gradx"][self.unknowns_TGV:]
                      )
@@ -1977,7 +1758,6 @@
                     in_dual["z1"][self.unknowns_TGV:]
                     )
                 ).real
->>>>>>> b36f287f
         gap = np.abs(primal_new - dual)
         return primal_new.get(), dual.get(), gap.get()
 
@@ -2046,19 +1826,11 @@
 
         primal_vars["x"] = clarray.to_device(self._queue[0], inp)
         primal_vars["xk"] = primal_vars["x"].copy()
-<<<<<<< HEAD
-        primal_vars_new["x"] = clarray.empty_like(primal_vars["x"])
-        primal_vars["v"] = clarray.zeros(
-            self._queue[0], primal_vars["x"].shape + (4,), dtype=self._DTYPE
-        )
-        primal_vars_new["v"] = clarray.empty_like(primal_vars["v"])
-=======
         primal_vars_new["x"] = clarray.zeros_like(primal_vars["x"])
         primal_vars["v"] = clarray.zeros(self._queue[0],
                                          primal_vars["x"].shape+(4,),
                                          dtype=self._DTYPE)
         primal_vars_new["v"] = clarray.zeros_like(primal_vars["v"])
->>>>>>> b36f287f
 
         tmp_results_adjoint["Kyk1"] = clarray.zeros_like(primal_vars["x"])
         tmp_results_adjoint_new["Kyk1"] = clarray.zeros_like(primal_vars["x"])
@@ -2069,26 +1841,6 @@
         dual_vars_new = {}
         tmp_results_forward = {}
         tmp_results_forward_new = {}
-<<<<<<< HEAD
-        dual_vars["r"] = clarray.zeros(self._queue[0], data.shape, dtype=self._DTYPE)
-        dual_vars_new["r"] = clarray.empty_like(dual_vars["r"])
-
-        dual_vars["z1"] = clarray.zeros(
-            self._queue[0], primal_vars["x"].shape + (4,), dtype=self._DTYPE
-        )
-        dual_vars_new["z1"] = clarray.empty_like(dual_vars["z1"])
-        dual_vars["z2"] = clarray.zeros(
-            self._queue[0], primal_vars["x"].shape + (8,), dtype=self._DTYPE
-        )
-        dual_vars_new["z2"] = clarray.empty_like(dual_vars["z2"])
-
-        tmp_results_forward["gradx"] = clarray.empty_like(dual_vars["z1"])
-        tmp_results_forward_new["gradx"] = clarray.empty_like(dual_vars["z1"])
-        tmp_results_forward["symgradx"] = clarray.empty_like(dual_vars["z2"])
-        tmp_results_forward_new["symgradx"] = clarray.empty_like(dual_vars["z2"])
-        tmp_results_forward["Ax"] = clarray.empty_like(data)
-        tmp_results_forward_new["Ax"] = clarray.empty_like(data)
-=======
         dual_vars["r"] = clarray.zeros(
             self._queue[0],
             data.shape,
@@ -2114,7 +1866,6 @@
             dual_vars["z2"])
         tmp_results_forward["Ax"] = clarray.zeros_like(data)
         tmp_results_forward_new["Ax"] = clarray.zeros_like(data)
->>>>>>> b36f287f
 
         return (
             primal_vars,
@@ -2151,38 +1902,6 @@
         )
 
         out_fwd["Ax"].add_event(
-<<<<<<< HEAD
-            self._op.fwd(out_fwd["Ax"], [in_primal["x"], self._coils, self.modelgrad])
-        )
-        out_fwd["gradx"].add_event(self._grad_op.fwd(out_fwd["gradx"], in_primal["x"]))
-        out_fwd["symgradx"].add_event(
-            self._symgrad_op.fwd(out_fwd["symgradx"], in_primal["v"])
-        )
-
-    def _updatePrimal(self, out_primal, out_fwd, in_primal, in_precomp_adj, tau):
-        out_primal["x"].add_event(
-            self.update_primal(
-                outp=out_primal["x"],
-                inp=(
-                    in_primal["x"],
-                    in_precomp_adj["Kyk1"],
-                    in_primal["xk"],
-                    self.jacobi,
-                ),
-                par=(tau, self.delta),
-            )
-        )
-
-        out_primal["v"].add_event(
-            self.update_v(
-                outp=out_primal["v"],
-                inp=(in_primal["v"], in_precomp_adj["Kyk2"]),
-                par=(tau,),
-            )
-        )
-
-        out_fwd["gradx"].add_event(self._grad_op.fwd(out_fwd["gradx"], out_primal["x"]))
-=======
             self._op.fwd(
             out_fwd["Ax"], [in_primal["x"], self._coils, self.modelgrad]))
         out_fwd["gradx"].add_event(
@@ -2210,32 +1929,11 @@
         out_fwd["gradx"].add_event(
             self._grad_op.fwd(
                 out_fwd["gradx"], out_primal["x"]))
->>>>>>> b36f287f
 
         out_fwd["symgradx"].add_event(
             self._symgrad_op.fwd(out_fwd["symgradx"], out_primal["v"])
         )
         out_fwd["Ax"].add_event(
-<<<<<<< HEAD
-            self._op.fwd(out_fwd["Ax"], [out_primal["x"], self._coils, self.modelgrad])
-        )
-
-    def _updateDual(
-        self,
-        out_dual,
-        out_adj,
-        in_primal,
-        in_primal_new,
-        in_dual,
-        in_precomp_fwd,
-        in_precomp_fwd_new,
-        in_precomp_adj,
-        data,
-        beta,
-        tau,
-        theta,
-    ):
-=======
             self._op.fwd(out_fwd["Ax"],
                          [out_primal["x"],
                           self._coils,
@@ -2253,7 +1951,6 @@
                     beta,
                     tau,
                     theta):
->>>>>>> b36f287f
         out_dual["z1"].add_event(
             self.update_z1(
                 outp=out_dual["z1"],
@@ -2289,12 +1986,8 @@
                 ),
                 par=(beta * tau, theta, self.lambd),
             )
-<<<<<<< HEAD
-        )
-
-=======
+        )
  
->>>>>>> b36f287f
         out_adj["Kyk1"].add_event(
             self._op.adjKyk1(
                 out_adj["Kyk1"],
@@ -2316,37 +2009,6 @@
         )
 
         ynorm = (
-<<<<<<< HEAD
-            (
-                clarray.vdot(out_dual["r"] - in_dual["r"], out_dual["r"] - in_dual["r"])
-                + clarray.vdot(
-                    out_dual["z1"] - in_dual["z1"], out_dual["z1"] - in_dual["z1"]
-                )
-                + clarray.vdot(
-                    out_dual["z2"] - in_dual["z2"], out_dual["z2"] - in_dual["z2"]
-                )
-            )
-            ** (1 / 2)
-        ).real
-        lhs = (
-            np.sqrt(beta)
-            * tau
-            * (
-                (
-                    clarray.vdot(
-                        out_adj["Kyk1"] - in_precomp_adj["Kyk1"],
-                        out_adj["Kyk1"] - in_precomp_adj["Kyk1"],
-                    )
-                    + clarray.vdot(
-                        out_adj["Kyk2"] - in_precomp_adj["Kyk2"],
-                        out_adj["Kyk2"] - in_precomp_adj["Kyk2"],
-                    )
-                )
-                ** (1 / 2)
-            ).real
-        )
-        return lhs.get(), ynorm.get()
-=======
             self.normkrnldiff(out_dual["r"], in_dual["r"], 
                         wait_for=out_dual["r"].events + in_dual["r"].events).get()
             + self.normkrnldiff(out_dual["z1"], in_dual["z1"], 
@@ -2363,56 +2025,10 @@
             )**(1/2)
 
         return lhs, ynorm
->>>>>>> b36f287f
 
     def _calcResidual(self, in_primal, in_dual, in_precomp_fwd, in_precomp_adj, data):
 
         primal_new = (
-<<<<<<< HEAD
-            self.lambd
-            / 2
-            * clarray.vdot(in_precomp_fwd["Ax"] - data, in_precomp_fwd["Ax"] - data)
-            + self.alpha * clarray.sum(abs(in_precomp_fwd["gradx"] - in_primal["v"]))
-            + self.beta * clarray.sum(abs(in_precomp_fwd["symgradx"]))
-            + 1
-            / (2 * self.delta)
-            * clarray.vdot(
-                (in_primal["x"] - in_primal["xk"]) * self.jacobi,
-                in_primal["x"] - in_primal["xk"],
-            )
-        ).real
-
-        dual = (
-            -self.delta
-            / 2
-            * clarray.vdot(
-                -in_precomp_adj["Kyk1"] * self.jacobi, -in_precomp_adj["Kyk1"]
-            )
-            - clarray.vdot(in_primal["xk"], -in_precomp_adj["Kyk1"])
-            + clarray.sum(in_precomp_adj["Kyk2"])
-            - 1 / (2 * self.lambd) * clarray.vdot(in_dual["r"], in_dual["r"])
-            - clarray.vdot(data, in_dual["r"])
-        ).real
-
-        if self.unknowns_H1 > 0:
-            primal_new += (
-                self.omega
-                / 2
-                * clarray.vdot(
-                    in_precomp_fwd["gradx"][self.unknowns_TGV :],
-                    in_precomp_fwd["gradx"][self.unknowns_TGV :],
-                )
-            ).real
-
-            dual += (
-                -1
-                / (2 * self.omega)
-                * clarray.vdot(
-                    in_dual["z1"][self.unknowns_TGV :],
-                    in_dual["z1"][self.unknowns_TGV :],
-                )
-            ).real
-=======
             self.lambd / 2 * self.normkrnldiff(in_precomp_fwd["Ax"], data).get()
             + self.alpha * self.abskrnldiff(in_precomp_fwd["gradx"], 
                                              in_primal["v"]).get()
@@ -2447,7 +2063,6 @@
                     in_dual["z1"][self.unknowns_TGV:]
                     )
                 ).get()
->>>>>>> b36f287f
         gap = np.abs(primal_new - dual)
         return primal_new, dual, gap
 
@@ -2707,11 +2322,7 @@
             reverse_dir,
             posofnorm,
             DTYPE=self._DTYPE,
-<<<<<<< HEAD
-        )
-=======
             DTYPE_real=self._DTYPE_real)
->>>>>>> b36f287f
 
 
 class PDSolverStreamedTGV(PDSolverStreamed):
@@ -3087,12 +2698,7 @@
         self._op.adjKyk1(
             [out_adj["Kyk1"]],
             [[in_dual["r"], in_dual["z1"], self._coils, self.modelgrad, []]],
-<<<<<<< HEAD
-            [[self._grad_op.ratio]],
-        )
-=======
             par=[self._grad_op.ratio])
->>>>>>> b36f287f
 
         self._symgrad_op.fwd([out_fwd["symgradx"]], [[in_primal["v"]]])
 
@@ -3157,24 +2763,10 @@
         )
         (lhs3, ynorm3) = self._op.adjKyk1(
             [out_adj["Kyk1"]],
-<<<<<<< HEAD
-            [
-                [
-                    out_dual["r"],
-                    out_dual["z1"],
-                    self._coils,
-                    self.modelgrad,
-                    in_precomp_adj["Kyk1"],
-                ]
-            ],
-            [[self._grad_op.ratio]],
-        )
-=======
             [[out_dual["r"],
               out_dual["z1"],
               self._coils, self.modelgrad, in_precomp_adj["Kyk1"]]],
             par=[self._grad_op.ratio])
->>>>>>> b36f287f
 
         (lhs4, ynorm4) = self.update_dual_2.evalwithnorm(
             [out_dual["z2"], out_adj["Kyk2"]],
@@ -3517,12 +3109,7 @@
         self._op.adjKyk1(
             [out_adj["Kyk1"]],
             [[in_dual["r"], in_dual["z1"], self._coils, self.modelgrad, []]],
-<<<<<<< HEAD
-            [[self._grad_op.ratio]],
-        )
-=======
             par=[self._grad_op.ratio])
->>>>>>> b36f287f
 
     def _updatePrimal(self, out_primal, out_fwd, in_primal, in_precomp_adj, tau):
         self.update_primal_1.eval(
@@ -3570,21 +3157,13 @@
         )
         (lhs3, ynorm3) = self._op.adjKyk1(
             [out_adj["Kyk1"]],
-<<<<<<< HEAD
-            [
-                [
-                    out_dual["r"],
-                    out_dual["z1"],
-                    self._coils,
-                    self.modelgrad,
-                    in_precomp_adj["Kyk1"],
-                ]
-            ],
-            [[self._grad_op.ratio]],
-        )
-
-        ynorm = np.abs(ynorm1 + ynorm2 + ynorm3) ** (1 / 2)
-        lhs = np.sqrt(beta) * tau * np.abs(lhs1 + lhs2 + lhs3) ** (1 / 2)
+            [[out_dual["r"],
+              out_dual["z1"],
+              self._coils, self.modelgrad, in_precomp_adj["Kyk1"]]],
+            par=[self._grad_op.ratio])
+
+        ynorm = np.abs(ynorm1+ynorm2+ynorm3)**(1/2)
+        lhs = np.sqrt(beta)*tau*np.abs(lhs1+lhs2+lhs3)**(1/2)
 
         return lhs, ynorm
 
@@ -3716,12 +3295,6 @@
         )
 
         out_fwd["gradx"].add_event(self._grad_op.fwd(out_fwd["gradx"], out_primal["x"]))
-=======
-            [[out_dual["r"],
-              out_dual["z1"],
-              self._coils, self.modelgrad, in_precomp_adj["Kyk1"]]],
-            par=[self._grad_op.ratio])
->>>>>>> b36f287f
 
         out_fwd["Ax"].add_event(
             self._op.fwd(out_fwd["Ax"], [out_primal["x"], self._coils, self.modelgrad])
