--- conflicted
+++ resolved
@@ -528,8 +528,9 @@
                     prg,
                     linops,
                     coils,
-<<<<<<< HEAD
-                    model)
+                    model,
+                    DTYPE=DTYPE,
+                    DTYPE_real=DTYPE_real)
         elif reg_type == 'LOG':
             L = np.float32(0.5 * (18.0 + np.sqrt(33)))
             pdop = PDSolverLog(
@@ -541,12 +542,9 @@
                 prg,
                 linops,
                 coils,
-                model)
-=======
-                    model,
-                    DTYPE=DTYPE,
-                    DTYPE_real=DTYPE_real)
->>>>>>> a032fa92
+                model,
+                DTYPE=DTYPE,
+                DTYPE_real=DTYPE_real)
         else:
             raise NotImplementedError
         return pdop
@@ -622,8 +620,10 @@
                 )
 
             beta_new = beta_line * (1 + self.mu * tau)
+            # tau_new = tau * np.sqrt(beta_line / beta_new)
             tau_new = tau * np.sqrt(beta_line / beta_new*(1 + theta_line))
             beta_line = beta_new
+            # tau_new = tau*np.sqrt(1+theta_line)
 
             while True:
                 theta_line = tau_new / tau
@@ -1082,6 +1082,7 @@
             The initial cost of the optimization problem
         """
         self._fval_init = fval
+
 
 class PDSolverTV(PDBaseSolver):
     """Primal Dual splitting optimization for TV.
@@ -2780,45 +2781,58 @@
 
 
 class PDSolverLog(PDBaseSolver):
-    """
-        Primal Dual splitting optimization for Log barrier.
+    """Primal Dual splitting optimization for Log.
 
         This Class performs a primal-dual variable splitting based reconstruction
         on single precission complex input data.
+
+        Parameters
+        ----------
+            par : dict
+              A python dict containing the necessary information to
+              setup the object. Needs to contain the number of slices (NSlice),
+              number of scans (NScan), image dimensions (dimX, dimY), number of
+              coils (NC), sampling points (N) and read outs (NProj)
+              a PyOpenCL queue (queue) and the complex coil
+              sensitivities (C).
+            irgn_par : dict
+              A python dict containing the regularization
+              parameters for a given gauss newton step.
+            queue : list of PyOpenCL.Queues
+              A list of PyOpenCL queues to perform the optimization.
+            tau : float
+              Estimated step size based on operator norm of regularization.
+            fval : float
+              Estimate of the initial cost function value to
+              scale the displayed values.
+            prg : PyOpenCL.Program
+              A PyOpenCL Program containing the
+              kernels for optimization.
+            linops : list of PyQMRI Operator
+              The linear operators used for fitting.
+            coils : PyOpenCL Buffer or empty list
+              The coils used for reconstruction.
+            model : PyQMRI.Model
+              The model which should be fitted
+
+        Attributes
+        ----------
+          alpha : float
+            TV regularization weight
         """
-    def __init__(self, par, irgn_par, queue, tau, fval, prg,
-                 linop, coils, model):
-        """
-        Log PD reconstruction Object.
-
-        Args
-        ----
-          par (dict): A python dict containing the necessary information to
-            setup the object. Needs to contain the number of slices (NSlice),
-            number of scans (NScan), image dimensions (dimX, dimY), number of
-            coils (NC), sampling points (N) and read outs (NProj)
-            a PyOpenCL queue (queue) and the complex coil
-            sensitivities (C).
-          irgn_par (dict): A python dict containing the regularization
-            parameters for a given gauss newton step.
-          queue (list): A list of PyOpenCL queues to perform the optimization.
-          tau (float): Estimate of the initial step size based on the
-            operator norm of the linear operator.
-          fval (float): Estimate of the initial cost function value to
-            scale the displayed values.
-          prg (PyOpenCL Program): A PyOpenCL Program containing the
-            kernels for optimization.
-          reg_type (string): String to choose between "TV" and "TGV"
-            optimization.
-          data_operator (PyQMRI Operator): The operator to traverse from
-            parameter to data space.
-          coils (PyOpenCL Buffer or empty List): optional coil buffer.
-          NScan (int): Number of Scan which should be used internally. Do not
-            need to be the same number as in par["NScan"]
-          trafo (bool): Switch between radial (1) and Cartesian (0) fft.
-          and slice accelerated (1) reconstruction.
-        """
-        print("Start Log barrier programm")
+
+    def __init__(self,
+                 par,
+                 irgn_par,
+                 queue,
+                 tau,
+                 fval,
+                 prg,
+                 linop,
+                 coils,
+                 model,
+                 **kwargs
+                 ):
         super().__init__(
             par,
             irgn_par,
@@ -2827,13 +2841,14 @@
             fval,
             prg,
             coils,
-            model)
+            model,
+            **kwargs)
         self.alpha = irgn_par["gamma"]
         self._op = linop[0]
-        self.grad_op = linop[1]
+        self._grad_op = linop[1]
 
     def _setupVariables(self, inp, data):
-        data = clarray.to_device(self._queue[0], data.astype(DTYPE))
+        data = clarray.to_device(self._queue[0], data.astype(self._DTYPE))
 
         primal_vars = {}
         primal_vars_new = {}
@@ -2854,12 +2869,12 @@
         dual_vars["r"] = clarray.zeros(
             self._queue[0],
             data.shape,
-            dtype=DTYPE)
+            dtype=self._DTYPE)
         dual_vars_new["r"] = clarray.empty_like(dual_vars["r"])
 
         dual_vars["z1"] = clarray.zeros(self._queue[0],
                                         primal_vars["x"].shape + (4,),
-                                        dtype=DTYPE)
+                                        dtype=self._DTYPE)
         dual_vars_new["z1"] = clarray.empty_like(dual_vars["z1"])
 
         tmp_results_forward["gradx"] = clarray.empty_like(
@@ -2879,7 +2894,6 @@
                 tmp_results_adjoint_new,
                 data)
 
-
     def _updateInitial(self,
                        out_fwd, out_adj,
                        in_primal, in_dual):
@@ -2888,12 +2902,12 @@
                              [in_dual["r"], in_dual["z1"],
                               self._coils,
                               self.modelgrad,
-                              self.grad_op._ratio]))
+                              self._grad_op.ratio]))
 
         out_fwd["Ax"].add_event(self._op.fwd(
             out_fwd["Ax"], [in_primal["x"], self._coils, self.modelgrad]))
         out_fwd["gradx"].add_event(
-            self.grad_op.fwd(out_fwd["gradx"], in_primal["x"]))
+            self._grad_op.fwd(out_fwd["gradx"], in_primal["x"]))
 
     def _updatePrimal(self,
                       out_primal, out_fwd,
@@ -2906,7 +2920,7 @@
             par=(tau, self.delta)))
 
         out_fwd["gradx"].add_event(
-            self.grad_op.fwd(
+            self._grad_op.fwd(
                 out_fwd["gradx"], out_primal["x"]))
 
         out_fwd["Ax"].add_event(
@@ -2931,26 +2945,26 @@
             self.update_z1_tv(
                 outp=out_dual["z1"],
                 inp=(
-                        in_dual["z1"],
-                        in_precomp_fwd_new["gradx"],
-                        in_precomp_fwd["gradx"],
-                    ),
-                par=(beta*tau, theta, self.alpha, self.omega)
-                )
+                    in_dual["z1"],
+                    in_precomp_fwd_new["gradx"],
+                    in_precomp_fwd["gradx"],
+                ),
+                par=(beta * tau, theta, self.alpha, self.omega)
             )
+        )
 
         out_dual["r"].add_event(
             self.update_r(
                 outp=out_dual["r"],
                 inp=(
-                        in_dual["r"],
-                        in_precomp_fwd_new["Ax"],
-                        in_precomp_fwd["Ax"],
-                        data
-                     ),
-                par=(beta*tau, theta, self.lambd)
-                )
+                    in_dual["r"],
+                    in_precomp_fwd_new["Ax"],
+                    in_precomp_fwd["Ax"],
+                    data
+                ),
+                par=(beta * tau, theta, self.lambd)
             )
+        )
 
         out_adj["Kyk1"].add_event(
             self._op.adjKyk1(
@@ -2958,26 +2972,26 @@
                 [out_dual["r"], out_dual["z1"],
                  self._coils,
                  self.modelgrad,
-                 self.grad_op._ratio]))
+                 self._grad_op.ratio]))
 
         ynorm = (
-            (
-                clarray.vdot(
-                    out_dual["r"] - in_dual["r"],
-                    out_dual["r"] - in_dual["r"]
-                    )
-                + clarray.vdot(
+                (
+                        clarray.vdot(
+                            out_dual["r"] - in_dual["r"],
+                            out_dual["r"] - in_dual["r"]
+                        )
+                        + clarray.vdot(
                     out_dual["z1"] - in_dual["z1"],
                     out_dual["z1"] - in_dual["z1"]
+                )
+                ) ** (1 / 2)).real
+        lhs = np.sqrt(beta) * tau * (
+                (
+                    clarray.vdot(
+                        out_adj["Kyk1"] - in_precomp_adj["Kyk1"],
+                        out_adj["Kyk1"] - in_precomp_adj["Kyk1"]
                     )
-            )**(1 / 2)).real
-        lhs = np.sqrt(beta) * tau * (
-            (
-                clarray.vdot(
-                    out_adj["Kyk1"] - in_precomp_adj["Kyk1"],
-                    out_adj["Kyk1"] - in_precomp_adj["Kyk1"]
-                    )
-            )**(1 / 2)).real
+                ) ** (1 / 2)).real
         return lhs.get(), ynorm.get()
 
     def _calcResidual(
@@ -2993,7 +3007,7 @@
                 in_precomp_fwd["Ax"] - data,
                 in_precomp_fwd["Ax"] - data)
             + clarray.sum(
-                clmath.log(1 + self.alpha * clarray.vdot(in_precomp_fwd["gradx"], in_precomp_fwd["gradx"]))
+                abs(clmath.log(1 + self.alpha * clarray.vdot(in_precomp_fwd["gradx"], in_precomp_fwd["gradx"])))
                 )
             + self.alpha * clarray.sum(
                 abs(in_precomp_fwd["gradx"])
